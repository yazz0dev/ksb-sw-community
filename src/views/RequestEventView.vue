--- conflicted
+++ resolved
@@ -401,7 +401,6 @@
     },
     phases: [], // Always empty for this form
   };
-<<<<<<< HEAD
 
   formData.value.participants = eventData.participants || [];
   formData.value.criteria = eventData.criteria || [];
@@ -409,15 +408,6 @@
   formData.value.status = eventData.status || EventStatus.Pending;
   formData.value.votingOpen = eventData.votingOpen || false;
 
-=======
-
-  formData.value.participants = eventData.participants || [];
-  formData.value.criteria = eventData.criteria || [];
-  formData.value.teams = eventData.teams || [];
-  formData.value.status = eventData.status || EventStatus.Pending;
-  formData.value.votingOpen = eventData.votingOpen || false;
-
->>>>>>> b95ebb7a
   if (formData.value.details.format === EventFormat.Individual) {
     formData.value.details.coreParticipants = eventData.details?.coreParticipants || [];
     const currentParticipants = new Set([...(formData.value.participants || []), ...(formData.value.details.coreParticipants || [])]);
