// src/views/EventDetails.vue
<template>
  <div class="event-details-view section-spacing px-2 px-md-3 event-details-bg">
    <SkeletonProvider
      :loading="loading"
      :skeleton-component="EventDetailsSkeleton"
    >
      <!-- Error Display -->
      <div v-if="initialFetchError" class="container-lg">
        <div class="alert alert-danger d-flex align-items-start" role="alert">
          <i class="fas fa-exclamation-triangle me-3 h4 text-danger"></i>
          <div>
            <h5 class="alert-heading mb-2">Failed to Load Event</h5>
            <p class="mb-0">{{ initialFetchError }}</p>
          </div>
        </div>
      </div>

      <!-- Event Content (Render only if event data is loaded successfully) -->
      <template v-if="event && !initialFetchError">
        <div class="container-lg">
          <!-- Mobile Back Button - Updated with new styling -->
          <div class="mobile-back-button d-block d-md-none mb-3">
            <button 
              class="btn btn-back btn-sm d-flex align-items-center"
              @click="goBack"
              aria-label="Go back"
            >
              <i class="fas fa-arrow-left me-2"></i>
              <span>Back</span>
            </button>
          </div>

          <!-- Event Header -->
          <EventDetailsHeader
            :event="event"
            :can-join="canJoin"
            :can-leave="canLeave"
            :is-joining="isJoining"
            :is-leaving="isLeaving"
            :name-cache="nameCacheRecord"
            @join="handleJoin"
            @leave="showLeaveModal"
            class="animate-fade-in"
          />

          <!-- Feedback Message -->
          <transition name="fade-pop">
            <div v-if="globalFeedback.message"
              class="alert alert-sm mt-2 mt-md-3 mb-3 mb-md-4 d-flex align-items-center animate-fade-in"
              :class="globalFeedback.type === 'success' ? 'alert-success' : 'alert-danger'"
              role="alert"
            >
              <i class="fas me-2" :class="globalFeedback.type === 'success' ? 'fa-check-circle' : 'fa-exclamation-circle'"></i>
              <div>{{ globalFeedback.message }}</div>
              <button type="button" class="btn-close ms-auto" @click="clearGlobalFeedback" aria-label="Close"></button>
            </div>
          </transition>

          <div class="row g-3 g-md-4 mt-0">
            <!-- Main Content Column -->
            <div class="col-12 col-lg-8">
<<<<<<< HEAD
=======
              <!-- Event Management Controls -->
              <div v-if="localIsCurrentUserOrganizer" class="mb-3 mb-md-4">
                <EventManageControls
                  :event="event"
                  class="mb-0 animate-fade-in"
                  @update="fetchData"
                  :key="`manage-controls-${event.id}-${event.status}-${String(event.votingOpen)}-${event.xpAwardingStatus}`"
                />
              </div>
>>>>>>> e87b341a

              <!-- XP Awarding Progress Section -->
              <div v-if="localIsCurrentUserOrganizer && event.status === EventStatus.Completed && (event.xpAwardingStatus || event.xpAwardedAt)"
                   class="xp-awarding-progress-section section-card shadow-sm rounded-4 p-3 p-md-4 mb-3 mb-md-4 animate-fade-in">
                <h4 class="h5 mb-3 text-dark">
                  <i class="fas fa-award text-primary me-2"></i>XP Awarding Status
                </h4>
                <div v-if="event.xpAwardingStatus === 'in_progress'" class="alert alert-info d-flex align-items-center">
                  <div class="spinner-border spinner-border-sm me-2" role="status">
                    <span class="visually-hidden">Loading...</span>
                  </div>
                  <span>XP awarding is currently in progress...</span>
                </div>
                <div v-else-if="event.xpAwardingStatus === 'completed' && event.xpAwardedAt" class="alert alert-success">
                  <i class="fas fa-check-circle me-2"></i>
                  XP successfully awarded on {{ formatTimestamp(event.xpAwardedAt) }}.
                </div>
                <div v-else-if="event.xpAwardingStatus === 'failed' && event.xpAwardError" class="alert alert-danger">
                  <i class="fas fa-exclamation-triangle me-2"></i>
                  XP awarding failed: {{ event.xpAwardError }}
                </div>
                <div v-else-if="event.xpAwardingStatus === 'pending' || !event.xpAwardingStatus" class="alert alert-secondary">
                   <i class="fas fa-hourglass-half me-2"></i>
                  XP awarding is pending. Click "Award XP" in Manage Controls.
                </div>
                 <div v-else class="alert alert-secondary">
                   <i class="fas fa-info-circle me-2"></i>
                  XP Awarding Status: {{ event.xpAwardingStatus || 'Not yet started' }}.
                </div>
              </div>

              <!-- XP/Criteria Section (Only for non-MultiEvent) -->
              <EventCriteriaDisplay 
                v-if="event.details.format !== EventFormat.MultiEvent && event.criteria && event.criteria.length > 0"
                :criteria="event.criteria" 
                :event-format="event.details.format"
                :is-competition="event.details.isCompetition ?? false"
                class="mb-3 mb-md-4"
              />

              <!-- Teams/Participants Section (Only for non-MultiEvent) -->
              <div v-if="event.details.format !== EventFormat.MultiEvent" class="mb-3 mb-md-4">
                <!-- Team List -->
                <div v-if="isTeamEvent" class="mb-3 mb-md-4">
                  <div class="section-header mb-3">
                    <i class="fas fa-users text-primary me-2"></i>
                    <span class="h5 mb-0 text-gradient-primary">Teams ({{ event.teams?.length || 0 }})</span>
                  </div>
                  <div class="row g-3">
                    <div class="col-12" :class="{ 'col-lg-6': teams.length > 1 }">
                      <TeamList
                        :teams="teams.slice(0, Math.ceil(teams.length / 2))"
                        :event-id="props.id"
                        :voting-open="event.votingOpen"
                        :organizer-names-loading="organizerNamesLoading"
                        :current-user-uid="currentUserId"
                        :get-name="getUserNameFromCache"
                        class="team-list-box p-0 animate-scale-in card-hover-lift"
                      />
                    </div>
                    <div v-if="teams.length > 1" class="col-12 col-lg-6">
                      <TeamList
                        :teams="teams.slice(Math.ceil(teams.length / 2))"
                        :event-id="props.id"
                        :voting-open="event.votingOpen"
                        :organizer-names-loading="organizerNamesLoading"
                        :current-user-uid="currentUserId"
                        :get-name="getUserNameFromCache"
                        class="team-list-box p-0 animate-scale-in card-hover-lift"
                        style="animation-delay: 0.1s;"
                      />
                    </div>
                  </div>
                </div>
                <!-- Participant List (Individual) -->
                <div v-else-if="shouldShowParticipantLists" class="mb-3 mb-md-4">
                  <div class="section-header mb-3">
                    <i class="fas fa-user-friends text-primary me-2"></i>
                    <span class="h5 mb-0 text-gradient-primary">Participants ({{ allParticipantsForDisplay.length }})</span>
                  </div>
                  <div class="row g-3">
                    <div class="col-12" :class="{ 'col-lg-6': allParticipantsForDisplay.length > 8 }">
                      <EventParticipantList
                        :core-participants="allParticipantsForDisplay.length > 8 ? participantsFirstHalf : allParticipantsForDisplay"
                        :loading="loading"
                        :current-user-id="currentUserId"
                        :show-header="false"
                        :get-name="getUserNameFromCache"
                        class="animate-scale-in card-hover-lift"
                      />
                    </div>
                    <div v-if="allParticipantsForDisplay.length > 8" class="col-12 col-lg-6">
                      <EventParticipantList
                        :core-participants="participantsSecondHalf"
                        :loading="loading"
                        :current-user-id="currentUserId"
                        :show-header="false"
                        :get-name="getUserNameFromCache"
                        class="animate-scale-in card-hover-lift"
                        style="animation-delay: 0.1s;"
                      />
                    </div>
                  </div>
                </div>
              </div>

              <!-- NEW: Phases Section (Only for MultiEvent) -->
              <div v-if="event.details.format === EventFormat.MultiEvent && event.details.phases && event.details.phases.length > 0" class="phases-section mb-3 mb-md-4">
                <div class="section-header mb-3">
                  <i class="fas fa-layer-group text-primary me-2"></i>
                  <span class="h5 mb-0 text-gradient-primary">Event Phases</span>
                </div>
                <div v-for="(phase, index) in event.details.phases" :key="phase.id || index" class="mb-3">
                  <PhaseDisplayCard
                    :phase="phase"
                    :phase-number="index + 1"
                    :name-cache="nameCacheRecord"
                    :event-id="event.id"
                    :overall-event-status="event.status"
                  />
                </div>
              </div>
            </div>

            <!-- Sidebar Column: Submissions & Voting (Overall event submissions might be hidden for MultiEvent based on allowProjectSubmission) -->
            <div class="col-12 col-lg-4">
              <div class="sticky-lg-top" style="top: 80px;">
                <!-- Submission Section -->
                <EventSubmissionsSection
                  v-if="event.details.format !== EventFormat.MultiEvent && event.details.allowProjectSubmission !== false"
                  :event="event"
                  :teams="teams"
                  :loading="loading"
                  :get-user-name="getUserNameFromCache"
                  :can-submit-project="canSubmitProject"
                  @submission-success="handleSubmissionSuccess"
                  class="mb-4"
                />

                <!-- Voting/Winner Selection Section  -->
                <VotingCard
                  :event="event"
                  :current-user="currentUser"
                  :loading="loading"
                  class="mb-4"
                />

                <!-- Organizer Rating Form -->
                <OrganizerRatingForm
                  v-if="canRateOrganizer"
                  :event-id="event.id"
                  :current-user-id="currentUser?.uid ?? ''"
                  :existing-ratings="organizerRatingsAsArray"
                  class="mb-4"
                />
              </div>
            </div>
          </div>
        </div>
      </template> <!-- End v-if="event && !initialFetchError" -->
    </SkeletonProvider>

    <!-- Leave Event Confirmation Modal -->
    <ConfirmationModal
      ref="leaveEventModalRef"
      modal-id="leaveEventModal"
      title="Leave Event"
      message="Are you sure you want to leave this event? You can rejoin later if the event is still accepting participants."
      confirm-text="Leave Event"
      cancel-text="Stay"
      variant="warning"
      @confirm="handleLeave"
    />
  </div>
</template>

<script setup lang="ts">
import { ref, computed, onMounted, onBeforeUnmount, watch } from 'vue';
import { useProfileStore } from '@/stores/profileStore';
import { useEventStore } from '@/stores/eventStore';
<<<<<<< HEAD
import { useRouter } from 'vue-router';
=======
import { DateTime } from 'luxon';
import type { Timestamp } from 'firebase/firestore';
>>>>>>> e87b341a

// Component Imports
import EventCriteriaDisplay from '@/components/events/EventCriteriaDisplay.vue';
import EventParticipantList from '@/components/events/ParticipantList.vue';
import EventSubmissionsSection from '@/components/events/EventSubmissionsSection.vue';
import OrganizerRatingForm from '@/components/events/OrganizerRatingForm.vue';
import TeamList from '@/components/events/TeamList.vue';
import EventDetailsSkeleton from '@/skeletons/EventDetailsSkeleton.vue';
import SkeletonProvider from '@/skeletons/SkeletonProvider.vue';
import EventDetailsHeader from '@/components/events/EventDetailsHeader.vue';
import VotingCard from '@/components/events/VotingCard.vue';
import ConfirmationModal from '@/components/ui/ConfirmationModal.vue';
import PhaseDisplayCard from '@/components/events/PhaseDisplayCard.vue'; // Import new component

// Type Imports
import { EventStatus, type Event, type Team, EventFormat } from '@/types/event';
import { type EnrichedStudentData } from '@/types/student';

interface EventWithId extends Event {
  id: string;
}

import {
  isEventOrganizer,
  canUserSubmitToEvent,
} from '@/utils/permissionHelpers';

interface FeedbackState {
	message: string;
	type: 'success' | 'error';
}

interface Props {
  id: string;
}
const props = defineProps<Props>();

const formatTimestamp = (timestamp: Timestamp | null | undefined): string => {
  if (!timestamp) return 'N/A';
  // Ensure timestamp has toDate method before calling it
  if (timestamp && typeof (timestamp as any).toDate === 'function') {
    return DateTime.fromJSDate((timestamp as Timestamp).toDate()).toLocaleString(DateTime.DATETIME_MED_WITH_SECONDS);
  }
  // If it's already a Date object or a string, try to parse directly
  const dt = DateTime.fromJSDate(timestamp as any); // Or DateTime.fromISO if it could be string
  if (dt.isValid) {
    return dt.toLocaleString(DateTime.DATETIME_MED_WITH_SECONDS);
  }
  return 'Invalid Date';
};

const studentStore = useProfileStore();
const eventStore = useEventStore();
const router = useRouter();

const loading = ref<boolean>(true);
const event = ref<EventWithId | null>(null);
const teams = ref<Team[]>([]);
const initialFetchError = ref<string>('');
const nameCache = ref<Map<string, string>>(new Map());
const organizerNamesLoading = ref<boolean>(false);
const isJoining = ref(false);
const isLeaving = ref(false);
const globalFeedback = ref<FeedbackState>({ message: '', type: 'success' });
const actionInProgress = ref<boolean>(false);
const leaveEventModalRef = ref<InstanceType<typeof ConfirmationModal> | null>(null);

const currentUserId = computed<string | null>(() => studentStore.studentId);
const currentUser = computed<EnrichedStudentData | null>(() => studentStore.currentStudent);

const nameCacheRecord = computed(() => Object.fromEntries(nameCache.value));

// Updated: isTeamEvent should only reflect the overall event format
const isTeamEvent = computed<boolean>(() => {
  return event.value?.details.format === EventFormat.Team;
});

const localIsCurrentUserOrganizer = computed<boolean>(() =>
  event.value && currentUser.value ? isEventOrganizer(event.value, currentUser.value.uid) : false
);

const localIsCurrentUserParticipant = computed<boolean>(() => {
  if (!event.value || !currentUser.value) return false;
  
  const currentUId = currentUser.value.uid;
  
  if (event.value.details.format === EventFormat.MultiEvent && event.value.details.phases) {
    return event.value.details.phases.some(phase => {
      if (phase.format === EventFormat.Team && phase.teams) {
        return phase.teams.some(team => team.members && team.members.includes(currentUId));
      } else if (phase.format === EventFormat.Individual && phase.coreParticipants) {
        return phase.coreParticipants.includes(currentUId);
      } else if (phase.format === EventFormat.Individual && phase.participants) { // Also check general participants for individual phases
        return phase.participants.includes(currentUId);
      }
      return false;
    });
  }
  
  if (event.value.details.format === EventFormat.Team && event.value.teams) {
    return event.value.teams.some(team => team.members && team.members.includes(currentUId));
  }
  
  // For overall Individual events, check coreParticipants.
  // General participants array at root level is for broader association, not specific competitive participation.
  return (event.value.details.coreParticipants || []).includes(currentUId);
});

const allAssociatedUserIds = computed<string[]>(() => {
    if (!event.value) return [];
    const userIds = new Set<string>();
    
    if (event.value.requestedBy) userIds.add(event.value.requestedBy);
    (event.value.details.organizers || []).forEach(id => { if (id) userIds.add(id); });
    
    if (event.value.details.format === EventFormat.MultiEvent && event.value.details.phases) {
      event.value.details.phases.forEach(phase => {
        (phase.participants || []).forEach(id => { if (id) userIds.add(id); });
        (phase.coreParticipants || []).forEach(id => { if (id) userIds.add(id); });
        if (phase.teams) {
          phase.teams.forEach(team => {
            (team.members || []).forEach(id => { if (id) userIds.add(id); });
          });
        }
      });
    } else {
      if (event.value.details.format === EventFormat.Team) {
          (event.value.teams || []).forEach(team => { (team.members || []).forEach(id => { if (id) userIds.add(id); }); });
      } else { // Individual
          (event.value.details.coreParticipants || []).forEach(id => { if (id) userIds.add(id); });
      }
      (event.value.participants || []).forEach(id => { if (id) userIds.add(id);}); // Also include root participants
    }
    
    (event.value.submissions || []).forEach(sub => { if (sub.submittedBy) userIds.add(sub.submittedBy); });
    Object.keys(event.value.organizerRatings || {}).forEach(userId => { if (userId) userIds.add(userId); });

    return Array.from(userIds).filter(Boolean);
});

const canJoin = computed(() => {
  if (!event.value || !currentUser.value) return false;
  if (localIsCurrentUserOrganizer.value || localIsCurrentUserParticipant.value) return false;
  return [EventStatus.Approved, EventStatus.InProgress].includes(event.value.status as EventStatus);
});

const canLeave = computed(() => {
  if (!event.value || !currentUser.value) return false;
  if (localIsCurrentUserOrganizer.value) return false;
  return localIsCurrentUserParticipant.value && [EventStatus.Approved, EventStatus.InProgress].includes(event.value.status as EventStatus);
});

const canSubmitProject = computed(() =>
  event.value && currentUser.value ? canUserSubmitToEvent(event.value, currentUser.value as any) : false
);

const canRateOrganizer = computed(() => {
  if (!event.value || !currentUser.value) return false;
  return localIsCurrentUserParticipant.value &&
         !localIsCurrentUserOrganizer.value &&
         (event.value.status === EventStatus.Completed || event.value.status === EventStatus.Closed);
});

const organizerRatingsAsArray = computed(() => {
  if (!event.value?.organizerRatings) return [];
  return Object.entries(event.value.organizerRatings).map(([userId, rating]) => ({
    ...rating,
    userId: userId,
  }));
});

const participantsFirstHalf = computed(() => {
  const participants = (event.value?.details.format === EventFormat.Individual) ? (event.value.details.coreParticipants ?? []) : [];
  return participants.slice(0, Math.ceil(participants.length / 2));
});

const participantsSecondHalf = computed(() => {
  const participants = (event.value?.details.format === EventFormat.Individual) ? (event.value.details.coreParticipants ?? []) : [];
  return participants.slice(Math.ceil(participants.length / 2));
});

// Updated: shouldShowParticipantLists should only reflect the overall Individual event format
const allParticipantsForDisplay = computed(() => {
  if (event.value?.details.format === EventFormat.Individual) {
    return event.value.details.coreParticipants ?? [];
  }
  return [];
});

const shouldShowParticipantLists = computed(() => {
  if (!event.value) return false;
  return event.value.details.format === EventFormat.Individual && (event.value.details.coreParticipants?.length ?? 0) > 0;
});


function setGlobalFeedback(message: string, type: 'success' | 'error' = 'success', duration: number = 5000): void {
  globalFeedback.value = { message, type };
  if (duration > 0) {
    setTimeout(() => {
      globalFeedback.value = { message: '', type: 'success' };
    }, duration);
  }
}

function clearGlobalFeedback(): void {
  globalFeedback.value = { message: '', type: 'success' };
}

const getUserNameFromCache = (userId: string): string => {
  return nameCache.value.get(userId) || `User (${userId.substring(0, 5)}...)`;
};

async function fetchUserNames(userIds: string[]): Promise<void> {
    if (!Array.isArray(userIds) || userIds.length === 0) return;
    const uniqueIdsToFetch = [...new Set(userIds)].filter(id => id && !nameCache.value.has(id));
    if (uniqueIdsToFetch.length === 0) return;

    organizerNamesLoading.value = true;
    try {
        const names: Record<string, string> = await studentStore.fetchUserNamesBatch(uniqueIdsToFetch);
        uniqueIdsToFetch.forEach(id => {
            nameCache.value.set(id, names[id] || `User (${id.substring(0, 5)}...)`);
        });
    } catch (error: any) {
        console.error("Error fetching user names:", error);
        uniqueIdsToFetch.forEach(id => {
            if (!nameCache.value.has(id)) nameCache.value.set(id, `Error Loading Name`);
        });
    } finally {
        organizerNamesLoading.value = false;
    }
}

async function fetchData(): Promise<void> {
  loading.value = true;
  initialFetchError.value = '';
  event.value = null;
  teams.value = [];

  try {
    if (props.id) {
      const fetchedEvent = await eventStore.fetchEventDetails(props.id);
      if (!fetchedEvent) {
        throw new Error('Event not found or you do not have permission to view it.');
      }
      event.value = { ...fetchedEvent, id: props.id } as EventWithId;
      if (event.value.details.format === EventFormat.Team && Array.isArray(fetchedEvent.teams)) {
        teams.value = [...fetchedEvent.teams];
      } else {
        teams.value = [];
      }
      await fetchUserNames(allAssociatedUserIds.value);
    }
  } catch (error: any) {
    console.error('Failed to load event details:', error);
    initialFetchError.value = error.message || 'Failed to load event data. Please try again.';
    event.value = null;
    teams.value = [];
  } finally {
    loading.value = false;
  }
}

const handleSubmissionSuccess = (): void => {
  setGlobalFeedback('Project submitted successfully!', 'success');
  fetchData();
};

const handleJoin = async (): Promise<void> => {
    if (!event.value || !currentUserId.value || isJoining.value || actionInProgress.value) return;
    isJoining.value = true;
    actionInProgress.value = true;
    try {
        await eventStore.joinEvent(props.id);
        setGlobalFeedback('Successfully joined the event!', 'success');
        await fetchData();
    } catch (error: any) {
        setGlobalFeedback(`Failed to join event: ${error.message}`, 'error');
    } finally {
        isJoining.value = false;
        actionInProgress.value = false;
    }
};

const showLeaveModal = (): void => {
  leaveEventModalRef.value?.show();
};

const handleLeave = async (): Promise<void> => {
    if (!event.value || !currentUserId.value || isLeaving.value || actionInProgress.value) return;
    isLeaving.value = true;
    actionInProgress.value = true;
    try {
        await eventStore.leaveEvent(props.id);
        setGlobalFeedback('Successfully left the event.', 'success');
        await fetchData();
    } catch (error: any) {
        setGlobalFeedback(`Failed to leave event: ${error.message}`, 'error');
    } finally {
        isLeaving.value = false;
        actionInProgress.value = false;
    }
};

onMounted(() => {
  fetchData();
});

onBeforeUnmount(() => {
});

watch(() => props.id, (newId, oldId) => {
  if (newId && newId !== oldId) {
    fetchData();
  }
});

defineExpose({ handleJoin, handleLeave });

function goBack() {
  if (window.history.length > 1) {
    router.back();
  } else {
    router.push('/');
  }
}
</script>

<style lang="scss" scoped>
/* Event Details Background & Layout */
.event-details-bg {
  background: linear-gradient(135deg, 
    var(--bs-light) 0%, 
    var(--bs-primary-bg-subtle) 50%, 
    rgba(var(--bs-primary-rgb), 0.08) 100%);
  min-height: calc(100vh - var(--navbar-height-mobile));
  padding-top: 1rem;
  padding-bottom: 4rem;
  width: 100%;
  overflow-x: hidden;
  position: relative;
}

.event-details-bg::before {
  content: '';
  position: absolute;
  top: 0;
  left: 0;
  right: 0;
  height: 200px;
  background: linear-gradient(180deg, 
    rgba(var(--bs-primary-rgb), 0.03) 0%, 
    transparent 100%);
  pointer-events: none;
  z-index: 0;
}

@media (min-width: 992px) {
  .event-details-bg {
    min-height: calc(100vh - var(--navbar-height-desktop));
  }
}

.event-details-view { 
  width: 100%;
  margin: 0;
  padding-left: 0.5rem;
  padding-right: 0.5rem;
  position: relative;
  z-index: 1;
}

@media (min-width: 768px) {
  .event-details-view {
    padding-left: 1rem;
    padding-right: 1rem;
  }
}

/* Enhanced Section Headers */
.section-header { 
  background: rgba(var(--bs-white-rgb), 0.9);
  backdrop-filter: blur(10px);
  border-radius: var(--bs-border-radius-lg);
  padding: 1rem 1.25rem;
  border: 1px solid rgba(var(--bs-primary-rgb), 0.1);
  box-shadow: 0 2px 10px rgba(var(--bs-dark-rgb), 0.05);
  display: flex; 
  align-items: center; 
  font-size: 1.1rem; 
  font-weight: 600; 
  gap: 0.75rem; 
  color: var(--bs-body-color); 
  margin-bottom: 1.5rem;
  transition: all 0.3s ease;
  position: relative;
  z-index: 2;
}

.section-header:hover {
  box-shadow: 0 4px 15px rgba(var(--bs-dark-rgb), 0.08);
  transform: translateY(-1px);
}

.section-header i {
  width: 24px;
  height: 24px;
  display: flex;
  align-items: center;
  justify-content: center;
  background: rgba(var(--bs-primary-rgb), 0.1);
  border-radius: 50%;
  font-size: 0.875rem;
}

.team-list-box { 
  background-color: var(--bs-body-bg);
  border: 1px solid var(--bs-border-color-translucent);
  border-radius: var(--bs-border-radius-lg); 
  box-shadow: var(--bs-box-shadow-sm);
  overflow: hidden; 
  position: relative;
  z-index: 2;
}

.sidebar-card {
  background: rgba(var(--bs-white-rgb), 0.98);
  backdrop-filter: blur(15px);
  border: 1px solid rgba(var(--bs-primary-rgb), 0.06);
  border-radius: var(--bs-border-radius-xl);
  box-shadow: 
    0 6px 25px rgba(var(--bs-dark-rgb), 0.06),
    0 2px 6px rgba(var(--bs-dark-rgb), 0.04);
  position: relative;
  z-index: 2;
}

.sidebar-card .card-header {
  background: linear-gradient(135deg, 
    rgba(var(--bs-primary-rgb), 0.05) 0%, 
    rgba(var(--bs-primary-rgb), 0.02) 100%);
  border-bottom: 1px solid rgba(var(--bs-primary-rgb), 0.08);
  border-radius: var(--bs-border-radius-xl) var(--bs-border-radius-xl) 0 0;
}

.sidebar-card .card-title {
  color: var(--bs-primary);
  font-weight: 600;
  font-size: 1.1rem;
  margin-bottom: 0;
}

.animate-fade-in { 
  animation: fadeIn 0.6s cubic-bezier(0.4, 0, 0.2, 1) forwards; 
}

@keyframes fadeIn { 
  from { 
    opacity: 0; 
    transform: translateY(15px); 
  } 
  to { 
    opacity: 1; 
    transform: translateY(0); 
  } 
}

.fade-pop-enter-active { 
  animation: fadeIn 0.5s cubic-bezier(0.4, 0, 0.2, 1); 
}

.fade-pop-leave-active { 
  animation: fadeOut 0.3s ease forwards; 
}

@keyframes fadeOut { 
  from { 
    opacity: 1; 
    transform: translateY(0);
  } 
  to { 
    opacity: 0; 
    transform: translateY(-10px);
  } 
}

.sticky-lg-top { 
  position: sticky; 
  top: 80px; 
  z-index: 5; 
}

@media (max-width: 767.98px) { 
  .sticky-lg-top { 
    position: static !important; 
  } 
}

.alert-sm { 
  padding: 0.75rem 1rem; 
  font-size: 0.875rem;
  border: none;
  border-radius: var(--bs-border-radius-lg);
  backdrop-filter: blur(10px);
  box-shadow: var(--bs-box-shadow-sm);
  position: relative;
  z-index: 3;
}

.alert-success {
  background: linear-gradient(135deg, 
    rgba(var(--bs-success-rgb), 0.1) 0%, 
    rgba(var(--bs-success-rgb), 0.05) 100%);
  border-left: 4px solid var(--bs-success);
}

.alert-danger {
  background: linear-gradient(135deg, 
    rgba(var(--bs-danger-rgb), 0.1) 0%, 
    rgba(var(--bs-danger-rgb), 0.05) 100%);
  border-left: 4px solid var(--bs-danger);
}

.btn-close {
  font-size: 0.75rem;
  opacity: 0.7;
  transition: opacity 0.2s ease;
}

.btn-close:hover {
  opacity: 1;
}

.card-header { /* This is a general .card-header, ensure it's not conflicting with more specific ones if any */
  background: linear-gradient(135deg, 
    rgba(var(--bs-primary-rgb), 0.05) 0%, 
    rgba(var(--bs-primary-rgb), 0.02) 100%);
  border-bottom: 1px solid rgba(var(--bs-primary-rgb), 0.08);
}

@media (max-width: 991.98px) {
  .sidebar-card {
    margin-top: 2rem;
  }
}

@media (max-width: 575.98px) {
  .mobile-back-button .btn {
    padding: 0.4rem 0.8rem;
    font-size: 0.8rem;
  }
}

.loading-placeholder {
  background: linear-gradient(90deg, 
    rgba(var(--bs-light-rgb), 0.8) 25%, 
    rgba(var(--bs-light-rgb), 0.4) 50%, 
    rgba(var(--bs-light-rgb), 0.8) 75%);
  background-size: 200% 100%;
  animation: shimmer 1.5s infinite;
  border-radius: var(--bs-border-radius);
  height: 1rem;
  margin-bottom: 0.5rem;
}

.text-display {
  font-size: 4rem;
  opacity: 0.3;
}

.mobile-back-button {
  position: relative;
  z-index: 3;
  
  .btn {
    font-weight: 500;
  }
}

@media (max-width: 767.98px) {
  .event-details-view {
    padding-left: 0.75rem;
    padding-right: 0.75rem;
  }
  
  .mobile-back-button {
    margin-bottom: 1rem;
    
    .btn {
      font-weight: 500;
    }
  }
}
</style><|MERGE_RESOLUTION|>--- conflicted
+++ resolved
@@ -60,8 +60,6 @@
           <div class="row g-3 g-md-4 mt-0">
             <!-- Main Content Column -->
             <div class="col-12 col-lg-8">
-<<<<<<< HEAD
-=======
               <!-- Event Management Controls -->
               <div v-if="localIsCurrentUserOrganizer" class="mb-3 mb-md-4">
                 <EventManageControls
@@ -71,7 +69,6 @@
                   :key="`manage-controls-${event.id}-${event.status}-${String(event.votingOpen)}-${event.xpAwardingStatus}`"
                 />
               </div>
->>>>>>> e87b341a
 
               <!-- XP Awarding Progress Section -->
               <div v-if="localIsCurrentUserOrganizer && event.status === EventStatus.Completed && (event.xpAwardingStatus || event.xpAwardedAt)"
@@ -252,12 +249,8 @@
 import { ref, computed, onMounted, onBeforeUnmount, watch } from 'vue';
 import { useProfileStore } from '@/stores/profileStore';
 import { useEventStore } from '@/stores/eventStore';
-<<<<<<< HEAD
-import { useRouter } from 'vue-router';
-=======
 import { DateTime } from 'luxon';
 import type { Timestamp } from 'firebase/firestore';
->>>>>>> e87b341a
 
 // Component Imports
 import EventCriteriaDisplay from '@/components/events/EventCriteriaDisplay.vue';
