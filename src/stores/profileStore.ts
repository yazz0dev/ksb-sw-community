--- conflicted
+++ resolved
@@ -6,19 +6,11 @@
 import { auth } from '@/firebase';
 import { deepClone, isEmpty } from '@/utils/eventUtils';
 import { useNotificationStore } from './notificationStore';
-<<<<<<< HEAD
-import { useAppStore } from './appStore';
-import type { EnrichedStudentData, StudentEventHistoryItem, UserData, StudentPortfolioGenerationData, AvatarUploadState } from '@/types/student';
-import { type Event } from '@/types/event';
-import type { NameCacheEntry, StudentPortfolioProject, ImageUploadOptions } from '@/types/student';
-import { UploadStatus } from '@/types/student';
-=======
 import { useAppStore } from './appStore'; // Renamed to studentAppStore for clarity in this file
 import type { EnrichedStudentData, StudentEventHistoryItem, UserData, StudentPortfolioGenerationData } from '@/types/student'; // Adjusted imports: Removed StudentData, Changed StudentPortfolioData
 import { type Event } from '@/types/event'; // Added Event and EventStatus, EventFormat
 import type { NameCacheEntry, StudentPortfolioProject } from '@/types/student'; // Removed ImageUploadOptions, ImageUploadState, UploadStatusValue
 // import { UploadStatus } from '@/types/student'; // Removed UploadStatus enum - Not needed anymore
->>>>>>> e87b341a
 import { handleAuthError as formatAuthErrorUtil, handleFirestoreError as formatFirestoreErrorUtil } from '@/utils/errorHandlers';
 import { 
     fetchStudentData as fetchStudentDataService,
@@ -35,10 +27,6 @@
     fetchComprehensivePortfolioData as fetchComprehensivePortfolioDataService
 } from '@/services/portfolioService';
 import { fetchMyEventRequests as fetchStudentEventRequestsService } from '@/services/eventService/eventQueries';
-<<<<<<< HEAD
-import { fetchStudentEventsWithFallback } from '@/services/eventService/eventQueries';
-import { uploadAvatarService } from '@/services/storageService';
-=======
 import { fetchStudentEventsWithFallback } from '@/services/eventService/eventQueries'; // Updated import
 import { constructGitHubAvatarUrl } from '@/services/avatarService'; // Updated avatar service import
 // import { uploadFileService, deleteFileByUrlService, getOptimizedImageUrl } from '@/services/storageService'; // Removed storage service imports
@@ -47,7 +35,6 @@
 // const XP_COLLECTION_PATH = 'xp';
 
 // Get storage reference from the existing Firebase app
->>>>>>> e87b341a
 
 const NAME_CACHE_TTL = 15 * 60 * 1000; // 15 minutes
 
@@ -70,7 +57,6 @@
   const allUsers = ref<UserData[]>([]);
   const nameCache = ref<Map<string, NameCacheEntry>>(new Map());
   const isLoading = ref<boolean>(false);
-<<<<<<< HEAD
   const error = ref<string | null>(null);
   const actionError = ref<string | null>(null);
   const fetchError = ref<string | null>(null);
@@ -78,24 +64,7 @@
   const isLoadingUserRequests = ref<boolean>(false);
   const hasFetched = ref<boolean>(false);
 
-  const avatarUploadState = ref<AvatarUploadState>({
-    status: UploadStatus.Idle,
-    progress: 0,
-    error: null,
-    fileName: null,
-    downloadURL: null
-  });
-
-=======
-  const error = ref<string | null>(null); // General error for profile loading
-  const actionError = ref<string | null>(null); // Error for specific actions like update
-  const fetchError = ref<string | null>(null); // Error for fetching data for other profiles/lists
-  const userRequests = ref<Event[]>([]); // State for user's event requests
-  const isLoadingUserRequests = ref<boolean>(false); // New dedicated loading state for user requests
-  const hasFetched = ref<boolean>(false); // Added hasFetched state
-
   // --- Getters ---
->>>>>>> e87b341a
   const studentId = computed(() => currentStudent.value?.uid || null);
   const studentName = computed(() => currentStudent.value?.name || 'Student');
   const studentBatchYear = computed(() => currentStudent.value?.batchYear || null);
@@ -263,10 +232,6 @@
     try {
       const enrichedData = await fetchStudentDataService(studentId.value);
       if (enrichedData) {
-<<<<<<< HEAD
-        currentStudent.value = deepClone(enrichedData);
-        _updateNameCache(enrichedData.uid, enrichedData.name ?? null);
-=======
         const githubUsername = enrichedData.socialLinks?.github;
         let updatedPhotoURL = enrichedData.photoURL; // Start with existing photoURL
 
@@ -291,7 +256,6 @@
         const profileDataForStore = { ...enrichedData, photoURL: updatedPhotoURL };
         currentStudent.value = deepClone(profileDataForStore);
         _updateNameCache(currentStudent.value.uid, currentStudent.value.name ?? null);
->>>>>>> e87b341a
         hasFetched.value = true;
         return currentStudent.value;
       } else {
@@ -366,9 +330,6 @@
     const updatesToPersist = { ...updates };
 
     try {
-<<<<<<< HEAD
-      await updateStudentProfileService(studentId.value, updates);
-=======
       const currentGithubUsername = currentStudent.value?.socialLinks?.github;
       const newGithubUsername = updates.socialLinks?.github;
 
@@ -390,16 +351,8 @@
 
       // Call the service function to update the backend
       await updateStudentProfileService(studentId.value, updatesToPersist);
->>>>>>> e87b341a
 
       if (currentStudent.value) {
-<<<<<<< HEAD
-        const updatedStudentData = { ...currentStudent.value };
-
-        for (const key in updates) {
-          if (Object.prototype.hasOwnProperty.call(updates, key)) {
-            (updatedStudentData as Record<string, unknown>)[key] = (updates as Record<string, unknown>)[key];
-=======
         // Create a new object for currentStudent to ensure reactivity
         // Ensure updatesToPersist is used here as it may contain the new photoURL
         const updatedStudentData = { ...currentStudent.value };
@@ -409,16 +362,12 @@
           if (Object.prototype.hasOwnProperty.call(updatesToPersist, key)) {
             // Type assertion as updatesToPersist can have various keys from UserData
             (updatedStudentData as any)[key] = (updatesToPersist as any)[key];
->>>>>>> e87b341a
           }
         }
         
         currentStudent.value = deepClone(updatedStudentData);
 
-<<<<<<< HEAD
-=======
         // Check if name was part of the original updates, not updatesToPersist specifically for name cache
->>>>>>> e87b341a
         if (updates.name !== undefined) {
           _updateNameCache(studentId.value, updates.name ?? null);
         }
@@ -642,127 +591,11 @@
   const unsubscribeProfileAuthListener = () => {
   };
 
-<<<<<<< HEAD
-  async function uploadAvatar(file: File, options: ImageUploadOptions = {}): Promise<string> {
-    if (!studentId.value) {
-      throw new Error("You must be logged in to upload a profile image.");
-    }
-
-    avatarUploadState.value = {
-      status: UploadStatus.Uploading,
-      progress: 0,
-      error: null,
-      fileName: file.name,
-      downloadURL: null
-    };
-
-    try {
-      if (!file.type.startsWith('image/')) {
-        throw new Error("Only image files are allowed.");
-      }
-      const maxSizeMB = options.maxSizeMB || 2;
-      if (file.size > maxSizeMB * 1024 * 1024) {
-        throw new Error(`File size exceeds ${maxSizeMB}MB limit.`);
-      }
-
-      let fileToUpload = file;
-      
-      if (options.maxWidthOrHeight && options.maxWidthOrHeight < 1200) {
-        try {
-          const imageCompression = (await import('browser-image-compression')).default;
-          fileToUpload = await imageCompression(file, {
-            maxSizeMB: options.maxSizeMB || 2,
-            maxWidthOrHeight: options.maxWidthOrHeight,
-            useWebWorker: true,
-            fileType: 'image/jpeg',
-            initialQuality: options.quality || 0.85
-          });
-          avatarUploadState.value.fileName = fileToUpload.name;
-        } catch (compressionError) {
-          console.warn("Image compression failed, using storage service conversion:", compressionError);
-        }
-      }
-
-      if (currentStudent.value?.photoURL) {
-        try {
-          await deleteAvatarService(currentStudent.value.photoURL);
-        } catch (deleteError) {
-          console.warn("Failed to delete old profile image:", deleteError);
-        }
-      }
-
-      const downloadURL = await uploadAvatarService(
-        studentId.value,
-        fileToUpload,
-        (progress: number) => {
-          avatarUploadState.value.progress = progress;
-        }
-      );
-
-      avatarUploadState.value = {
-        status: UploadStatus.Success,
-        progress: 100,
-        error: null,
-        fileName: fileToUpload.name,
-        downloadURL
-      };
-
-      await updateAvatarUrlService(studentId.value, downloadURL);
-      if(currentStudent.value) {
-        currentStudent.value.photoURL = downloadURL;
-      }
-
-      return downloadURL;
-
-    } catch (err: any) {
-      avatarUploadState.value = {
-        status: UploadStatus.Error,
-        progress: avatarUploadState.value.progress,
-        error: err?.message || "Upload failed due to an unexpected error.",
-        fileName: file.name,
-        downloadURL: null
-      };
-      throw err;
-    }
-  }
-
-  async function updateAvatar(file: File, options: ImageUploadOptions = {}): Promise<boolean> {
-    if (!studentId.value) {
-      notificationStore.showNotification({ message: "You must be logged in to update your profile image.", type: 'error'});
-      return false;
-    }
-    
-    actionError.value = null;
-    isLoading.value = true;
-    
-    try {
-      await uploadAvatar(file, options);
-      notificationStore.showNotification({ message: "Profile image updated successfully!", type: 'success' });
-      return true;
-    } catch (err: unknown) {
-      await _handleOpError("updating profile image", err, studentId.value);
-      return false;
-    } finally {
-      isLoading.value = false;
-    }
-  }
-
-  function resetAvatarUploadState(): void {
-    avatarUploadState.value = {
-      status: UploadStatus.Idle,
-      progress: 0,
-      error: null,
-      fileName: null,
-      downloadURL: null
-    };
-  }
-=======
   // --- Image Upload Functions (Removed as Cloudinary is being replaced) ---
   // async function uploadProfileImage(...) { ... }
   // async function updateProfileImage(...) { ... }
   // function getOptimizedProfileImageUrl(...) { ... }
   // function resetImageUploadState() { ... }
->>>>>>> e87b341a
 
   function clearError(): void {
     error.value = null;
@@ -806,14 +639,7 @@
     allUsers,
     fetchAllStudentProfiles,
     unsubscribeProfileAuthListener,
-<<<<<<< HEAD
-    avatarUploadState,
-    uploadAvatar,
-    updateAvatar,
-    resetAvatarUploadState,
-=======
     // Expose user requests related state and actions
->>>>>>> e87b341a
     userRequests,
     fetchUserRequests,
     removeUserRequestById,
