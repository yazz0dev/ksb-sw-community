// src/stores/studentEventStore.ts
import { defineStore } from 'pinia';
import { ref, computed, type Ref } from 'vue';
import { Timestamp } from 'firebase/firestore';
// Import Event as EventBaseData, as it likely represents the data structure without an 'id'.
import { type Event as EventBaseData, EventFormat, EventStatus, type EventFormData, type Submission } from '@/types/event';
import { useProfileStore } from './profileStore';
import { useNotificationStore } from './notificationStore';
import { useAuth } from '@/composables/useAuth';
import { convertToISTDateTime } from '@/utils/dateTime';
import { deepClone } from '@/utils/eventUtils';
import { checkDateConflictForRequest } from '@/services/eventService/eventValidation';
import { handleFirestoreError as formatFirestoreErrorUtil } from '@/utils/errorHandlers';
import { DateTime } from 'luxon';
import { compareEventsForSort } from '@/utils/eventUtils';
import { 
  createEventRequest as createEventRequestService, 
  updateEventRequestInService, 
} from '@/services/eventService/eventCreation';
import {
  closeEventAndAwardXP as closeEventAndAwardXPService,
  updateEventStatusInFirestore as updateEventStatusService,
  deleteEventRequestInFirestore as deleteEventRequestService,
} from '@/services/eventService/eventManagement';
import {
  fetchMyEventRequests as fetchMyEventRequestsService,
  fetchSingleEventForStudent as fetchSingleEventForStudentService,
  fetchPubliclyViewableEvents as fetchPubliclyViewableEventsService,
  hasPendingRequest,
} from '@/services/eventService/eventQueries';
import {
  joinEventByStudentInFirestore as joinEventService, 
  leaveEventByStudentInFirestore as leaveEventService,
  submitProject as submitProjectService,
} from '@/services/eventService/eventParticipation';
import {
  autoGenerateEventTeamsInFirestore as autoGenerateEventTeamsService,
} from '@/services/eventService/eventTeams';
import {
  submitTeamCriteriaVoteInFirestore as submitTeamCriteriaVoteService,
  submitIndividualWinnerVoteInFirestore as submitIndividualWinnerVoteService,
  submitOrganizationRatingInFirestore as submitOrganizationRatingService,
  toggleVotingStatusInFirestore as toggleVotingStatusService,
  submitManualWinnerSelectionInFirestore as submitManualWinnerSelectionService
} from '@/services/eventService/eventVoting';
import type { UserData } from '@/types/student';
import { 
  MIN_TEAM_MEMBERS, 
  MAX_TEAM_MEMBERS 
} from '@/utils/constants';
import { useAppStore } from './appStore';


// EventWithId type alias removed as EventBaseData (imported as Event) already includes 'id'.

// Add createCompleteEvent function before the store definition
function createCompleteEvent(
  partialDataInput: Partial<EventBaseData>, // Changed from EventWithId
  existingEventInput?: EventBaseData | undefined // Changed from EventWithId
): EventBaseData { // Changed from EventWithId
  
  const idToUse = partialDataInput.id || existingEventInput?.id || '';

  // Extract data parts, removing 'id' property to handle EventBaseData separately
  const partialEventBaseData = partialDataInput ? (({ id: _id, ...rest }) => rest)(partialDataInput) : {};
  const existingEventBaseData = existingEventInput ? (({ id: _id, ...rest }) => rest)(existingEventInput) : undefined;

  // Construct the EventBaseData part
  const baseData = {
    // Include id property directly in baseData
    id: idToUse,
    // Provide comprehensive defaults for all fields in EventBaseData
    details: {
      eventName: '', 
      description: '', 
      format: EventFormat.Individual, 
      type: '',
      organizers: [], 
      date: { start: null, end: null }, 
      allowProjectSubmission: false,
      prize: null, // Default to null
      rules: null, // Default to null
      // Spread details from existingEventBaseData first, then from partialEventBaseData
      ...(existingEventBaseData?.details || {}),
      ...(partialEventBaseData.details || {}),
    },
    lastUpdatedAt: Timestamp.now(), // Default, will be overridden if present in spreads
    status: EventStatus.Pending,
    requestedBy: '',
    votingOpen: false,
    lifecycleTimestamps: {
      createdAt: Timestamp.now(), // Default, will be overridden if present in spreads
    },
    participants: [],
    submissions: [],
    criteria: [], 
    teams: [],    
    organizerRatings: {}, 
    winners: {},
    criteriaVotes: {},
    bestPerformerSelections: {},
    rejectionReason: null, // Default to null
    manuallySelectedBy: null, // Default to null
    gallery: null, // Initialize new gallery property
    teamMemberFlatList: [], // Default to empty array

    // Spread remaining properties from existingEventBaseData, then partialEventBaseData
    ...(existingEventBaseData || {}),
    ...partialEventBaseData,
  };

  // Ensure specific optional fields that should be null (if not provided explicitly by spreads) are correctly set to null.
  // This is important if the types are `Something | null` and not `Something | null | undefined`.
  baseData.details.prize = (baseData.details.prize === undefined) ? null : baseData.details.prize;
  baseData.details.rules = (baseData.details.rules === undefined) ? null : baseData.details.rules;
  baseData.rejectionReason = (baseData.rejectionReason === undefined) ? null : baseData.rejectionReason;
  baseData.manuallySelectedBy = (baseData.manuallySelectedBy === undefined) ? null : baseData.manuallySelectedBy;
  baseData.gallery = (baseData.gallery === undefined) ? null : baseData.gallery;
  baseData.lifecycleTimestamps = (baseData.lifecycleTimestamps === undefined) ? null : baseData.lifecycleTimestamps;
  
  // Ensure array/object fields that are not nullable are empty arrays/objects if not provided by spreads.
  baseData.participants = baseData.participants ?? [];
  baseData.submissions = baseData.submissions ?? [];
  baseData.criteria = baseData.criteria ?? [];
  baseData.teams = baseData.teams ?? [];
  baseData.organizerRatings = baseData.organizerRatings ?? {};
  baseData.winners = baseData.winners ?? {};
  baseData.criteriaVotes = baseData.criteriaVotes ?? {};
  baseData.bestPerformerSelections = baseData.bestPerformerSelections ?? {};
  baseData.teamMemberFlatList = baseData.teamMemberFlatList ?? [];

  // Ensure details.eventName is a non-empty string, defaulting from eventName if necessary
  if (!baseData.details.eventName || typeof baseData.details.eventName !== 'string' || baseData.details.eventName.trim() === '') {
    if (baseData.details.eventName && typeof baseData.details.eventName === 'string' && baseData.details.eventName.trim() !== '') {
      baseData.details.eventName = baseData.details.eventName.trim();
    } else {
      baseData.details.eventName = 'Untitled Event'; // Final fallback
    }
  }
  // Ensure eventName is also a string (it's required by EventDetails type)
  if (!baseData.details.eventName || typeof baseData.details.eventName !== 'string' || baseData.details.eventName.trim() === '') {
    baseData.details.eventName = baseData.details.eventName; // If eventName was empty, use the (now guaranteed) title
  }


  // Return the fully formed data with id
  return baseData as EventBaseData; // Changed from EventWithId
}

export const useEventStore = defineStore('studentEvents', () => {
  // Refs (State) - Update to use EventBaseData
  const events = ref<EventBaseData[]>([]); // Changed from EventWithId
  const viewedEventDetails = ref<EventBaseData | null>(null); // Changed from EventWithId
  const myEventRequests = ref<EventBaseData[]>([]); // Changed from EventWithId
  const isLoading = ref<boolean>(false);
  const actionError = ref<string | null>(null);
  const fetchError = ref<string | null>(null);

  // Store instances
  // eslint-disable-next-line @typescript-eslint/no-unused-vars
  const studentProfileStore = useProfileStore();
  // eslint-disable-next-line @typescript-eslint/no-unused-vars
  const notificationStore = useNotificationStore();
  // eslint-disable-next-line @typescript-eslint/no-unused-vars
  const auth = useAuth();

  // Computed (Getters)
  const allPubliclyViewableEvents = computed(() => {
    return events.value;
  });

  const userSubmittedEvents = computed(() => {
    if (!auth.isAuthenticated.value || !studentProfileStore.studentId) return [];
    return events.value.filter(event => event.requestedBy === studentProfileStore.studentId);
  });

  const userParticipatingEvents = computed(() => {
    if (!auth.isAuthenticated.value || !studentProfileStore.studentId) return [];
    return events.value.filter(event =>
      event.participants?.includes(studentProfileStore.studentId!)
    );
  });

  const userWaitlistedEvents = computed(() => {
    if (!auth.isAuthenticated.value || !studentProfileStore.studentId) return [];
    return []; // Current Event type doesn't support this distinction
  });

  const getEventById = (eventId: string): EventBaseData | undefined => { // Changed from EventWithId
    return events.value.find(e => e.id === eventId) ||
           myEventRequests.value.find(e => e.id === eventId) ||
           (viewedEventDetails.value?.id === eventId ? viewedEventDetails.value : undefined);
  };
  const currentEventDetails = computed(() => viewedEventDetails.value);

  const upcomingEvents = computed(() =>
    allPubliclyViewableEvents.value.filter(e => e.status === EventStatus.Approved && convertToISTDateTime(e.details.date.start)! > convertToISTDateTime(new Date())!)
  );
  const activeEvents = computed(() =>
    allPubliclyViewableEvents.value.filter(e => e.status === EventStatus.InProgress)
  );
  const pastEvents = computed(() =>
    allPubliclyViewableEvents.value.filter(e => [EventStatus.Completed, EventStatus.Closed].includes(e.status))
  );

  // Actions (methods)
  function _updateLocalEventLists(eventData: EventBaseData) { // Changed from EventWithId
    const updateList = (list: Ref<EventBaseData[]>) => { // Changed from EventWithId
        const index = list.value.findIndex(e => e.id === eventData.id);
        const existingEvent = index !== -1 ? list.value[index] : null;
        // Ensure the spread results in EventBaseData
        const updatedEvent: EventBaseData = { // Changed from EventWithId
            ...(existingEvent || {} as EventBaseData), // Cast to satisfy spread
            ...deepClone(eventData),
            lastUpdatedAt: eventData.lastUpdatedAt || (existingEvent?.lastUpdatedAt || Timestamp.now())
        };

        if (index !== -1) {
            list.value.splice(index, 1, updatedEvent);
        } else {
            list.value.push(updatedEvent);
        }
        list.value.sort(compareEventsForSort);
    };

    if ([EventStatus.Approved, EventStatus.InProgress, EventStatus.Completed, EventStatus.Closed].includes(eventData.status as EventStatus) ||
        events.value.some(e => e.id === eventData.id)) {
        updateList(events);
    } else {
        events.value = events.value.filter(e => e.id !== eventData.id);
    }

    if (eventData.requestedBy === studentProfileStore.studentId &&
        [EventStatus.Pending, EventStatus.Rejected].includes(eventData.status as EventStatus)) {
        updateList(myEventRequests);
    } else {
        myEventRequests.value = myEventRequests.value.filter(e => e.id !== eventData.id);
    }

    if (viewedEventDetails.value?.id === eventData.id) {
      viewedEventDetails.value = {
          ...(viewedEventDetails.value as EventBaseData), // Changed from EventWithId
          ...deepClone(eventData),
          lastUpdatedAt: eventData.lastUpdatedAt || viewedEventDetails.value.lastUpdatedAt || Timestamp.now()
      };
    }
  }

  async function _handleOpError(operation: string, err: unknown, eventId?: string): Promise<void> {
    let finalMessage: string;
    const context = eventId ? `${operation} for event ${eventId}` : operation;

    if (err && typeof (err as any).code === 'string') {
        const formattedMessage = formatFirestoreErrorUtil(err);
        if (formattedMessage === 'An unknown error occurred.' || formattedMessage === 'The service is currently unavailable. Please try again later.') {
            finalMessage = err instanceof Error ? `${context}: ${err.message}` : `An error occurred during ${context}. Details: ${formattedMessage}`;
        } else {
            finalMessage = formattedMessage;
        }
    } else if (err instanceof Error) {
        finalMessage = `${context}: ${err.message}`;
    } else {
        finalMessage = `An unknown error occurred during ${context}.`;
    }
    
    actionError.value = finalMessage;
    console.error(`StudentEventStore Operation Error (${operation})${eventId ? ` for event ${eventId}` : ''}:`, err instanceof Error ? err.message : err);
    notificationStore.showNotification({ message: finalMessage, type: 'error' });
  }

  async function _handleFetchError(operation: string, err: unknown): Promise<void> {
    let finalMessage: string;

    if (err && typeof (err as any).code === 'string') {
        const formattedMessage = formatFirestoreErrorUtil(err);
        if (formattedMessage === 'An unknown error occurred.' || formattedMessage === 'The service is currently unavailable. Please try again later.') {
            finalMessage = err instanceof Error ? `${operation}: ${err.message}` : `An error occurred during ${operation}. Details: ${formattedMessage}`;
        } else {
            finalMessage = formattedMessage;
        }
    } else if (err instanceof Error) {
        finalMessage = `${operation}: ${err.message}`;
    } else {
        finalMessage = `An unknown error occurred during ${operation}.`;
    }

    fetchError.value = finalMessage;
    console.error(`StudentEventStore Fetch Error (${operation}):`, err instanceof Error ? err.message : err);
  }

  async function fetchEvents() {
    isLoading.value = true;
    fetchError.value = null;
    try {
        const fetchedEvents = await fetchPubliclyViewableEventsService(); 
        events.value = fetchedEvents.sort(compareEventsForSort) as EventBaseData[]; // Changed from EventWithId
    } catch (err) {
      await _handleFetchError("fetching all events", err);
      events.value = [];
    } finally {
      isLoading.value = false;
    }
  }

  async function fetchMyEventRequests() {
    if (!auth.isAuthenticated.value || !studentProfileStore.studentId) {
      myEventRequests.value = [];
      return;
    }
    isLoading.value = true;
    fetchError.value = null;
    try {
      const requests = await fetchMyEventRequestsService(studentProfileStore.studentId);
      myEventRequests.value = requests.sort(compareEventsForSort) as EventBaseData[]; // Changed from EventWithId
    } catch (err) {
      await _handleFetchError("fetching my event requests", err);
      myEventRequests.value = [];
    } finally {
      isLoading.value = false;
    }
  }

  async function fetchEventDetails(eventId: string): Promise<EventBaseData | null> { // Changed from EventWithId
    isLoading.value = true;
    fetchError.value = null;
    viewedEventDetails.value = null;
    try {
      const eventData = await fetchSingleEventForStudentService(eventId, studentProfileStore.studentId);

      if (eventData) {
          // Manually convert date objects to Timestamps if they aren't already.
          // This can happen if data comes from a source that loses the class instance (e.g., deepClone, some state management).
          if (eventData.details.date?.start && typeof eventData.details.date.start === 'object' && 'seconds' in eventData.details.date.start) {
            eventData.details.date.start = new Timestamp((eventData.details.date.start as any).seconds, (eventData.details.date.start as any).nanoseconds);
          }
          if (eventData.details.date?.end && typeof eventData.details.date.end === 'object' && 'seconds' in eventData.details.date.end) {
            eventData.details.date.end = new Timestamp((eventData.details.date.end as any).seconds, (eventData.details.date.end as any).nanoseconds);
          }
          
          viewedEventDetails.value = deepClone(eventData) as EventBaseData; // Changed from EventWithId
          _updateLocalEventLists(viewedEventDetails.value);
          return viewedEventDetails.value;
      } else {
          notificationStore.showNotification({ message: `Event (ID: ${eventId}) not found or inaccessible.`, type: 'warning' });
          return null;
      }
    } catch (err) {
      await _handleFetchError(`fetching event details for ${eventId}`, err);
      notificationStore.showNotification({ message: fetchError.value || "Failed to load event details.", type: 'error' });
      return null;
    } finally {
      isLoading.value = false;
    }
  }

  async function requestNewEvent(formData: EventFormData): Promise<string | null> {
    actionError.value = null;
    if (!auth.isAuthenticated.value || !studentProfileStore.studentId) {
      await _handleOpError("requesting new event", new Error("User not authenticated or profile not loaded."));
      return null;
    }
    const studentId = studentProfileStore.studentId!;
    isLoading.value = true;
    try {
      // --- Start of existing validation logic (to be kept in store) ---
      const startDate = formData.details.date.start;
      const endDate = formData.details.date.end;
      if (!startDate || !endDate) {
        throw new Error('Both start and end dates are required.');
      }
      let startDateTime: DateTime;
      let endDateTime: DateTime;
      try {
        if (typeof startDate === 'string') startDateTime = DateTime.fromISO(startDate); else throw new Error('Expected string date format for start date');
        if (typeof endDate === 'string') endDateTime = DateTime.fromISO(endDate); else throw new Error('Expected string date format for end date');
      } catch (error) { console.error('Date parsing error:', error); throw new Error('Invalid date format provided.'); }
      if (!startDateTime.isValid || !endDateTime.isValid) throw new Error(`Invalid dates provided. Start: ${startDateTime.invalidReason}, End: ${endDateTime.invalidReason}`);
      if (endDateTime < startDateTime) throw new Error(`Event end date must be on or after the start date.`);
      
      // FIX: Normalize to start of day for comparison
      const nowInIST = DateTime.now().setZone('Asia/Kolkata').startOf('day');
      if (startDateTime.startOf('day') < nowInIST) throw new Error('Event start date cannot be in the past.');

      const { hasConflict, conflictingEventName } = await checkDateConflict({ startDate: startDateTime.toJSDate(), endDate: endDateTime.toJSDate() });
      if (hasConflict) throw new Error(`Date conflict with event: ${conflictingEventName}`);
      // --- End of existing validation logic ---

      // Create a sanitized payload
      const payload = deepClone(formData);

      if (payload.details.format === EventFormat.MultiEvent) {
        payload.criteria = [];
        payload.teams = [];
        // prize can exist for Competition
        // allowProjectSubmission is handled by RequestEventView watcher
      } else { // Not Competition (Team or Individual)
        payload.details.prize = null; // Changed from undefined to null
        // criteria can exist
        // allowProjectSubmission is true
        if (payload.details.format !== EventFormat.Team) { // Individual
          payload.teams = [];
        }
        // If Team, teams can exist
      }
      
      // Ensure organizers array includes the requestor if empty
      if (!payload.details.organizers || payload.details.organizers.length === 0) {
        payload.details.organizers = [studentId];
      } else if (!payload.details.organizers.includes(studentId)) {
         payload.details.organizers = [studentId, ...payload.details.organizers];
      }


      const newEventId = await createEventRequestService(payload, studentId);

      if (!newEventId) {
        throw new Error("Failed to create event request via service.");
      }

      // Create a complete Event object for local store using the ID from the service
      // We need to simulate the data that would have been written to Firestore to pass to createCompleteEvent
      // or fetch the event data using the newEventId. Fetching is safer for consistency.
      // For now, let's try to construct it, assuming service sets reasonable defaults.
      
      // Construct a partial event data based on formData and known defaults set by the service
      // to pass to createCompleteEvent. This part might need refinement based on what createCompleteEvent needs
      // and what the service guarantees.
      const eventDataForStoreCreation: Partial<EventBaseData> = { // Changed from EventWithId
        id: newEventId,
        details: {
            // title is now handled robustly by createCompleteEvent,
            // it will use title from payload.details if present and valid,
            // otherwise default to eventName from payload.details, or "Untitled Event".
            // Spread details from payload (EventFormData)
            ...payload.details, 
            // Explicitly set dates as Timestamps, overriding from payload if necessary
            date: {
                start: Timestamp.fromDate(startDateTime.toJSDate()),
                end: Timestamp.fromDate(endDateTime.toJSDate())
            },
            // Ensure optional fields align with EventBaseData['details']
            rules: payload.details.rules || null, 
            prize: payload.details.prize || null,
        },
        requestedBy: studentId,
        status: EventStatus.Pending, // Default status for new requests
        // criteria and teams come from payload (EventFormData)
        criteria: payload.criteria || [], 
        teams: payload.teams || [],
        rejectionReason: null, // Explicitly null for a new request
        // gallery will be defaulted to null by createCompleteEvent
        // Other fields like createdAt, lastUpdatedAt, participants, submissions, etc.,
        // will be handled by createCompleteEvent's defaults.
      };

      const newEventDataForStore: EventBaseData = createCompleteEvent(eventDataForStoreCreation); // Changed from EventWithId
        
        _updateLocalEventLists(newEventDataForStore);
        
        // Update profile store's userRequests
        if (studentProfileStore.currentStudent?.uid) {
          try {
            await studentProfileStore.fetchUserRequests(studentProfileStore.currentStudent.uid);
          } catch (error) {
            console.warn('Failed to refresh user requests after event creation:', error);
          }
        }
        
        notificationStore.showNotification({ message: 'Event request submitted successfully!', type: 'success' });
      return newEventId;

    } catch (err) {
      await _handleOpError('creating new event', err);
      return null;
    } finally {
      isLoading.value = false;
    }
  }

  async function editMyEventRequest(eventId: string, formData: EventFormData): Promise<boolean> {
    actionError.value = null;
    if (!auth.isAuthenticated.value || !studentProfileStore.studentId) {
      await _handleOpError("editing event request", new Error("User not authenticated or profile not loaded."), eventId);
      return false;
    }
    const currentStudentId = studentProfileStore.studentId; // Store studentId
    isLoading.value = true;

    try {
      // Use convertToISTDateTime instead of getISTTimestamp
      const startDate = formData.details.date.start ? convertToISTDateTime(formData.details.date.start) : null;
      const endDate = formData.details.date.end ? convertToISTDateTime(formData.details.date.end) : null;
      
      if (!startDate || !endDate) throw new Error('Event start and end dates are required.');
      // Luxon DateTime objects also have toMillis(), so this comparison remains valid.
      if (endDate.toMillis() < startDate.toMillis()) throw new Error('Event end date must be on or after start date.');
      
      const { hasConflict, conflictingEventName } = await checkDateConflict({
        // Pass JS Date objects to checkDateConflict as it expects Date | Timestamp
        startDate: startDate.toJSDate(), 
        endDate: endDate.toJSDate(),
        excludeEventId: eventId
      });
      if (hasConflict) throw new Error(`Date conflict with event: ${conflictingEventName}`);

      const existingEvent = await fetchSingleEventForStudentService(eventId, currentStudentId); // Use currentStudentId
      if (!existingEvent) {
        throw new Error("Event not found or you don't have permission to edit it.");
      }
      if (existingEvent.status !== EventStatus.Pending && existingEvent.status !== EventStatus.Rejected) {
        throw new Error(`Event in status '${existingEvent.status}' cannot be edited by the requester.`);
      }

      // Create a sanitized payload
      const payload = deepClone(formData);
      if (payload.details.format === EventFormat.MultiEvent) {
        payload.criteria = [];
        payload.teams = [];
        // prize can exist for MultiEvent
      } else { // Not MultiEvent (Team or Individual)
        payload.details.prize = null; // Changed from undefined to null
        if (payload.details.format !== EventFormat.Team) { // Individual
          payload.teams = [];
        }
      }
      
      // Ensure rejectionReason is explicitly null if not provided in formData,
      // especially if its type in EventFormData is `string | null | undefined`
      // and the target type in EventBaseData (via createCompleteEvent) expects `string | null`.
      if (payload.rejectionReason === undefined) {
        payload.rejectionReason = null;
      }
      
      // Ensure organizers array includes the requestor if empty, or adds if not present
      if (!payload.details.organizers || payload.details.organizers.length === 0) {
        payload.details.organizers = [currentStudentId];
      } else if (!payload.details.organizers.includes(currentStudentId)) {
         payload.details.organizers = [currentStudentId, ...payload.details.organizers];
      }

      await updateEventRequestInService(eventId, payload, currentStudentId);
      
      const updatedEvent = await fetchSingleEventForStudentService(eventId, currentStudentId);
      if (updatedEvent) {
        _updateLocalEventLists(updatedEvent as EventBaseData); // Changed from EventWithId
      }
      
      // Update profile store's userRequests
      if (studentProfileStore.currentStudent?.uid) {
        try {
          await studentProfileStore.fetchUserRequests(studentProfileStore.currentStudent.uid);
        } catch (error) {
          console.warn('Failed to refresh user requests after event update:', error);
        }
      }
      
      notificationStore.showNotification({ message: 'Event request updated successfully!', type: 'success' });
      return true;
    } catch (err) {
      await _handleOpError("editing my event request", err, eventId);
      return false;
    } finally {
      isLoading.value = false;
    }
  }

  async function deleteEventRequest(eventId: string): Promise<boolean> {
    actionError.value = null;
    if (!auth.isAuthenticated.value || !studentProfileStore.studentId) {
      await _handleOpError("deleting event request", new Error("User not authenticated."), eventId);
      return false;
    }
    const studentId = studentProfileStore.studentId;
    isLoading.value = true;
    try {
      // The service should handle validation, but let's provide a better error message
      // if the service rejects the deletion for status reasons
      await deleteEventRequestService(eventId, studentId);

      // Remove from local lists
      myEventRequests.value = myEventRequests.value.filter(e => e.id !== eventId);
      events.value = events.value.filter(e => e.id !== eventId);
      if (viewedEventDetails.value?.id === eventId) {
          viewedEventDetails.value = null;
      }

      // Also remove from profile store's userRequests
      studentProfileStore.removeUserRequestById(eventId);

      notificationStore.showNotification({ message: 'Event request deleted successfully!', type: 'success' });
      return true;
    } catch (err) {
      // Check if the error is about status validation and provide a more helpful message
      if (err instanceof Error && err.message.includes("Only events with 'Pending' status can be deleted")) {
        const enhancedError = new Error("Events with 'Pending' or 'Rejected' status can be deleted. Please refresh and try again if the status has changed.");
        await _handleOpError("deleting event request", enhancedError, eventId);
      } else {
        await _handleOpError("deleting event request", err, eventId);
      }
      return false;
    } finally {
      isLoading.value = false;
    }
  }

  async function updateEventStatus({ eventId, newStatus, rejectionReason }: { eventId: string; newStatus: EventStatus; rejectionReason?: string }) {
    actionError.value = null;
    try {
        if (!studentProfileStore.currentStudent) throw new Error("User not authenticated.");
        // Ensure photoURL is not undefined to match UserData type
        const currentUser: UserData = {
            ...studentProfileStore.currentStudent,
            photoURL: studentProfileStore.currentStudent.photoURL || null
        };
        // Call the service function
        const updatedFields = await updateEventStatusService(eventId, newStatus, currentUser, rejectionReason);
        const existingEvent = getEventById(eventId); // existingEvent is EventWithId | undefined
        // Pass id explicitly along with updatedFields (which should be Partial<EventBaseData>)
        _updateLocalEventLists(createCompleteEvent({ id: eventId, ...updatedFields }, existingEvent as EventBaseData)); // Added cast for existingEvent
        notificationStore.showNotification({ message: `Event status updated to ${newStatus}.`, type: 'success' });
    }  catch (err) {
        await _handleOpError(`updating event status to ${newStatus}`, err, eventId);
    }
  }

  async function joinEvent(eventId: string): Promise<boolean> {
    actionError.value = null;
    if (!auth.isAuthenticated.value || !studentProfileStore.studentId) {
      await _handleOpError("joining event", new Error("User not authenticated."), eventId);
      return false;
    }
    const studentId = studentProfileStore.studentId!;
    isLoading.value = true; // Keep isLoading for immediate UI feedback if needed

    const appStore = useAppStore();
    try {
<<<<<<< HEAD
        await joinEventService(eventId, studentId);
        const updatedEventData = await fetchSingleEventForStudentService(eventId, studentId);
        if (updatedEventData) _updateLocalEventLists(updatedEventData as EventBaseData); // Changed from EventWithId
        notificationStore.showNotification({ message: "Successfully joined the event!", type: 'success' });
        return true;
=======
      return await appStore.tryQueueAction(
        async () => {
          await joinEventService(eventId, studentId);
          // Post-success logic (e.g., refetching data, local state updates) should ideally be
          // part of this queued function if they depend on the success of the write operation.
          // Or, they can be handled by listening to a success event from tryQueueAction if available.
          const updatedEventData = await fetchSingleEventForStudentService(eventId, studentId);
          if (updatedEventData) _updateLocalEventLists(updatedEventData as EventWithId);
          notificationStore.showNotification({ message: "Successfully joined the event!", type: 'success' });
          return true;
        },
        'joinEvent',
        { actionContext: `Joining event: ${eventId}` } // Optional: context for logging/display
      );
>>>>>>> 8dcec7d9
    } catch (err) {
      // This catch block will primarily handle errors if tryQueueAction itself fails
      // or if the action is executed immediately and fails.
      // Errors from queued actions executed later are typically handled within tryQueueAction.
      await _handleOpError("joining event", err, eventId);
      return false;
    } finally {
      isLoading.value = false;
    }
  }

  async function leaveEvent(eventId: string): Promise<boolean> {
    actionError.value = null;
    if (!auth.isAuthenticated.value || !studentProfileStore.studentId) {
      await _handleOpError("leaving event", new Error("User not authenticated."), eventId);
      return false;
    }
    const studentId = studentProfileStore.studentId!;
    isLoading.value = true;

    const appStore = useAppStore();
    try {
<<<<<<< HEAD
        await leaveEventService(eventId, studentId);
        const updatedEventData = await fetchSingleEventForStudentService(eventId, studentId);
        if (updatedEventData) _updateLocalEventLists(updatedEventData as EventBaseData); // Changed from EventWithId
        notificationStore.showNotification({ message: "Successfully left the event.", type: 'success' });
        return true;
=======
      return await appStore.tryQueueAction(
        async () => {
          await leaveEventService(eventId, studentId);
          const updatedEventData = await fetchSingleEventForStudentService(eventId, studentId);
          if (updatedEventData) _updateLocalEventLists(updatedEventData as EventWithId);
          notificationStore.showNotification({ message: "Successfully left the event.", type: 'success' });
          return true;
        },
        'leaveEvent',
        { actionContext: `Leaving event: ${eventId}` }
      );
>>>>>>> 8dcec7d9
    } catch (err) {
      await _handleOpError("leaving event", err, eventId);
      return false;
    } finally {
      isLoading.value = false;
    }
  }

  async function submitProject(payload: { eventId: string; submissionData: Omit<Submission, 'submittedBy' | 'submittedAt' | 'teamName' | 'participantId'> }) {
    actionError.value = null;
    if (!auth.isAuthenticated.value || !studentProfileStore.studentId) {
      await _handleOpError("submitting project", new Error("User not authenticated or profile not loaded."), payload.eventId);
      return;
    }
    const studentId = studentProfileStore.studentId!;
    isLoading.value = true;

    const appStore = useAppStore();
    try {
<<<<<<< HEAD
        await submitProjectService(payload.eventId, studentId, payload.submissionData);
        const updatedEventData = await fetchSingleEventForStudentService(payload.eventId, studentId);
        if (updatedEventData) _updateLocalEventLists(updatedEventData as EventBaseData); // Changed from EventWithId
        notificationStore.showNotification({ message: "Project submitted successfully!", type: 'success' });
=======
      await appStore.tryQueueAction(
        async () => {
          await submitProjectService(payload.eventId, studentId, payload.submissionData);
          const updatedEventData = await fetchSingleEventForStudentService(payload.eventId, studentId);
          if (updatedEventData) _updateLocalEventLists(updatedEventData as EventWithId);
          notificationStore.showNotification({ message: "Project submitted successfully!", type: 'success' });
        },
        'submitProject',
        { actionContext: `Submitting project for event: ${payload.eventId}` }
      );
>>>>>>> 8dcec7d9
    } catch (err) {
      await _handleOpError("submitting project", err, payload.eventId);
    } finally {
      isLoading.value = false;
    }
  }

  async function submitTeamCriteriaVote(payload: { 
    eventId: string; 
    votes: { 
      criteria: Record<string, string>; 
      bestPerformer?: string 
    } 
  }) {
    actionError.value = null;
    if (!auth.isAuthenticated.value || !studentProfileStore.studentId) {
      await _handleOpError("submitting team criteria vote", new Error("User not authenticated."), payload.eventId);
      return;
    }
    const studentId = studentProfileStore.studentId!;
    isLoading.value = true;

    const appStore = useAppStore();
    try {
<<<<<<< HEAD
      // Service function now contains all validation and Firestore logic
      await submitTeamCriteriaVoteService(payload.eventId, studentId, payload.votes);
      const updatedEventData = await fetchSingleEventForStudentService(payload.eventId, studentId);
        if (updatedEventData) _updateLocalEventLists(updatedEventData as EventBaseData); // Changed from EventWithId
        notificationStore.showNotification({ message: "Team votes submitted!", type: 'success' });
=======
      await appStore.tryQueueAction(
        async () => {
          await submitTeamCriteriaVoteService(payload.eventId, studentId, payload.votes);
          const updatedEventData = await fetchSingleEventForStudentService(payload.eventId, studentId);
          if (updatedEventData) _updateLocalEventLists(updatedEventData as EventWithId);
          notificationStore.showNotification({ message: "Team votes submitted!", type: 'success' });
        },
        'submitTeamCriteriaVote',
        { actionContext: `Submitting team votes for event: ${payload.eventId}` }
      );
>>>>>>> 8dcec7d9
    } catch (err) {
      await _handleOpError("submitting team votes", err, payload.eventId);
    } finally {
      isLoading.value = false;
    }
  }

  async function submitIndividualWinnerVote(payload: { eventId: string; votes: { criteria: Record<string, string> } }) {
    actionError.value = null;
    if (!auth.isAuthenticated.value || !studentProfileStore.studentId) {
      await _handleOpError("submitting individual winner vote", new Error("User not authenticated."), payload.eventId);
      return;
    }
    const studentId = studentProfileStore.studentId!;
    isLoading.value = true;

    const appStore = useAppStore();
    try {
<<<<<<< HEAD
      // Service function now contains all validation and Firestore logic
      await submitIndividualWinnerVoteService(payload.eventId, studentId, payload.votes);
      const updatedEventData = await fetchSingleEventForStudentService(payload.eventId, studentId);
        if (updatedEventData) _updateLocalEventLists(updatedEventData as EventBaseData); // Changed from EventWithId
        notificationStore.showNotification({ message: "Winner selection submitted!", type: 'success' });
=======
      await appStore.tryQueueAction(
        async () => {
          await submitIndividualWinnerVoteService(payload.eventId, studentId, payload.votes);
          const updatedEventData = await fetchSingleEventForStudentService(payload.eventId, studentId);
          if (updatedEventData) _updateLocalEventLists(updatedEventData as EventWithId);
          notificationStore.showNotification({ message: "Winner selection submitted!", type: 'success' });
        },
        'submitIndividualWinnerVote',
        { actionContext: `Submitting individual winner vote for event: ${payload.eventId}` }
      );
>>>>>>> 8dcec7d9
    } catch (err) {
      await _handleOpError("submitting individual winner vote", err, payload.eventId);
    } finally {
      isLoading.value = false;
    }
  }

  async function submitManualWinnerSelection(payload: { eventId: string; winnerSelections: Record<string, string | string[]> }) {
    actionError.value = null;
    if (!auth.isAuthenticated.value || !studentProfileStore.studentId) {
      await _handleOpError("submitting manual winner selection", new Error("User not authenticated."), payload.eventId);
      return;
    }
    const studentId = studentProfileStore.studentId!; // This should be an organizer/admin ID
    isLoading.value = true;

    const appStore = useAppStore();
    try {
<<<<<<< HEAD
      // Service function contains validation (including permission check if studentId is organizer/admin)
      await submitManualWinnerSelectionService(payload.eventId, studentId, payload.winnerSelections);
      const updatedEventData = await fetchSingleEventForStudentService(payload.eventId, studentProfileStore.studentId); // Refetch with current user's view
        if (updatedEventData) _updateLocalEventLists(updatedEventData as EventBaseData); // Changed from EventWithId
        notificationStore.showNotification({ message: "Manual winner selection saved!", type: 'success' });
=======
      await appStore.tryQueueAction(
        async () => {
          await submitManualWinnerSelectionService(payload.eventId, studentId, payload.winnerSelections);
          const updatedEventData = await fetchSingleEventForStudentService(payload.eventId, studentProfileStore.studentId);
          if (updatedEventData) _updateLocalEventLists(updatedEventData as EventWithId);
          notificationStore.showNotification({ message: "Manual winner selection saved!", type: 'success' });
        },
        'submitManualWinnerSelection',
        { actionContext: `Submitting manual winner selection for event: ${payload.eventId}` }
      );
>>>>>>> 8dcec7d9
    } catch (err) {
      await _handleOpError("submitting manual winner selection", err, payload.eventId);
    } finally {
      isLoading.value = false;
    }
  }

  async function submitOrganizationRating(payload: { eventId: string; score: number; feedback?: string | null }) {
    actionError.value = null;
    if (!auth.isAuthenticated.value || !studentProfileStore.studentId) {
      await _handleOpError("submitting organization rating", new Error("User not authenticated."), payload.eventId);
      return;
    }
    isLoading.value = true; // For optimistic update UI feedback

    const appStore = useAppStore();
    try {
      // Optimistic update (as it was before)
      const eventToUpdate = viewedEventDetails.value;
      if (eventToUpdate) {
        if (!eventToUpdate.organizerRatings) {
          eventToUpdate.organizerRatings = {};
        }
        eventToUpdate.organizerRatings[studentProfileStore.studentId] = {
          userId: studentProfileStore.studentId,
          rating: payload.score,
          feedback: payload.feedback || '',
          ratedAt: Timestamp.now() // This will be slightly different from server if queued
        };
        _updateLocalEventLists(eventToUpdate);
      }

      await appStore.tryQueueAction(
        async () => {
          await submitOrganizationRatingService({
            ...payload,
            userId: studentProfileStore.studentId
          });
          // If the action was queued, the optimistic update might be stale.
          // A robust solution would involve refetching or a more complex state reconciliation.
          // For now, we just ensure the write operation is queued.
          // The notification is shown optimistically too.
        },
        'submitOrganizationRating',
        { actionContext: `Submitting organization rating for event: ${payload.eventId}` }
      );
      notificationStore.showNotification({
        message: 'Organization rating submitted successfully!', // Or "queued for submission" if offline
        type: 'success',
      });
    } catch (err) {
      // Revert optimistic update if tryQueueAction fails immediately or if not queued
      // This is a simplified revert, a real one might need to store pre-update state.
      if (eventToUpdate && eventToUpdate.organizerRatings && eventToUpdate.organizerRatings[studentProfileStore.studentId!]) {
          delete eventToUpdate.organizerRatings[studentProfileStore.studentId!];
          _updateLocalEventLists(eventToUpdate);
      }
      await _handleOpError('submitting organization rating', err, payload.eventId);
    } finally {
      isLoading.value = false;
    }
  }

  async function toggleVotingOpen({ eventId, open }: { eventId: string; open: boolean }) {
    actionError.value = null;
    isLoading.value = true;
    if (!studentProfileStore.currentStudent) {
      await _handleOpError("toggling voting open/close", new Error("User not authenticated or profile not loaded."), eventId);
      isLoading.value = false;
      return;
    }
    const currentUser: UserData = {
      ...studentProfileStore.currentStudent,
      photoURL: studentProfileStore.currentStudent.photoURL || null
    };

    const appStore = useAppStore();
    try {
<<<<<<< HEAD
      if (!studentProfileStore.currentStudent) throw new Error("User not authenticated or profile not loaded for voting toggle.");
      const currentUser: UserData = {
        ...studentProfileStore.currentStudent,
        photoURL: studentProfileStore.currentStudent.photoURL || null
      };
      await toggleVotingStatusService(eventId, open, currentUser);
      const updatedEventData = await fetchSingleEventForStudentService(eventId, studentProfileStore.studentId);
      if (updatedEventData) _updateLocalEventLists(updatedEventData as EventBaseData); // Changed from EventWithId
      notificationStore.showNotification({ message: `Voting is now ${open ? 'OPEN' : 'CLOSED'}.`, type: 'success' });
=======
      await appStore.tryQueueAction(
        async () => {
          await toggleVotingStatusService(eventId, open, currentUser);
          const updatedEventData = await fetchSingleEventForStudentService(eventId, studentProfileStore.studentId);
          if (updatedEventData) _updateLocalEventLists(updatedEventData as EventWithId);
          notificationStore.showNotification({ message: `Voting is now ${open ? 'OPEN' : 'CLOSED'}.`, type: 'success' });
        },
        'toggleVotingOpen',
        { actionContext: `Toggling voting to ${open} for event: ${eventId}` }
      );
>>>>>>> 8dcec7d9
    } catch (err) {
      await _handleOpError(`toggling voting to ${open ? 'open' : 'closed'}`, err, eventId);
    } finally {
      isLoading.value = false;
    }
  }

  async function checkDateConflict({ 
    startDate, 
    endDate, 
    excludeEventId 
  }: { 
    startDate: Date | Timestamp; 
    endDate: Date | Timestamp; 
    excludeEventId?: string 
  }): Promise<{ hasConflict: boolean; conflictingEventName: string | null; nextAvailableDate: string | null }> { // Updated return type
    try {
      // Convert to Timestamps if they are JS Dates
      const startTimestamp = startDate instanceof Date ? Timestamp.fromDate(startDate) : startDate;
      const endTimestamp = endDate instanceof Date ? Timestamp.fromDate(endDate) : endDate;

      // Call the service function with individual arguments
      const result = await checkDateConflictForRequest(
        startTimestamp,
        endTimestamp,
        excludeEventId
      );

      // Explicitly return the properties expected by the Promise type
      return {
        hasConflict: result.hasConflict,
        conflictingEventName: result.conflictingEventName,
        nextAvailableDate: result.nextAvailableDate
        // conflictingEvent from service result is not part of this store function's promised type, so it's fine.
      };
    } catch (error) {
      console.error("Error checking date conflict:", error);
      throw new Error(`Failed to check date conflict: ${error instanceof Error ? error.message : 'Unknown error'}`);
    }
  }

  async function closeEventPermanently({ eventId }: { eventId: string }): Promise<void> {
    actionError.value = null;
    if (!auth.isAuthenticated.value || !studentProfileStore.currentStudent) {
      await _handleOpError("closing event permanently", new Error("User not authenticated or profile not loaded."), eventId);
      return;
    }
    
    const appStore = useAppStore();
    // This function uses a different tryQueueAction pattern, an object-based one.
    // For consistency with the task's request to wrap functions, this would ideally be refactored.
    // However, sticking to the specific request to modify *other* functions for now.
    // The existing pattern for closeEventPermanently is:
    // if (await appStore.tryQueueAction({ type: 'studentEvents/closeEventPermanently', payload: { eventId } })) { ... }
    // This will be kept as is unless specific instruction to change its pattern.
    // For this exercise, I will assume this specific tryQueueAction is different and I should not change it.
    // The prompt asked to use `closeEventPermanently` as a *reference* for *using* tryQueueAction,
    // not necessarily for its exact signature if the store already uses multiple signatures of it.
    // The example `appStore.tryQueueAction(async () => { /* ... */ }, 'actionName')` is what I'm following for other functions.

    // Original logic for closeEventPermanently, assuming it's either handled by a different tryQueueAction
    // or its existing queuing logic is to be preserved.
    // For this exercise, I will re-wrap it using the function-based approach for consistency with other changes,
    // but acknowledge its original different pattern.
    isLoading.value = true;
    try {
<<<<<<< HEAD
      // Ensure the current user object matches the required UserData type
      const currentUser: UserData = {
        ...studentProfileStore.currentStudent,
        photoURL: studentProfileStore.currentStudent.photoURL || null
      };

      // The service function now handles all Firestore logic atomically
      const result = await closeEventAndAwardXPService(eventId, currentUser);
      
      // Refetch the event to update local state with its new 'Closed' status
      const updatedEventData = await fetchSingleEventForStudentService(eventId, studentProfileStore.studentId);
      if (updatedEventData) {
        _updateLocalEventLists(updatedEventData as EventBaseData); // Changed from EventWithId
      }
      
      notificationStore.showNotification({ 
        message: result.message || "Event closed successfully! XP has been awarded.", 
        type: 'success' 
      });
=======
      await appStore.tryQueueAction(
        async () => {
          const currentUser: UserData = {
            ...studentProfileStore.currentStudent!, // Added non-null assertion
            photoURL: studentProfileStore.currentStudent!.photoURL || null // Added non-null assertion
          };
          const result = await closeEventAndAwardXPService(eventId, currentUser);
          const updatedEventData = await fetchSingleEventForStudentService(eventId, studentProfileStore.studentId);
          if (updatedEventData) {
            _updateLocalEventLists(updatedEventData as EventWithId);
          }
          notificationStore.showNotification({
            message: result.message || "Event closed successfully! XP has been awarded.",
            type: 'success'
          });
        },
        'closeEventPermanently',
        { actionContext: `Closing event permanently: ${eventId}` }
      );
>>>>>>> 8dcec7d9
    } catch (err) {
      await _handleOpError("closing event permanently", err, eventId);
    } finally {
      isLoading.value = false;
    }
  }

  async function autoGenerateTeams(payload: { eventId: string; studentUids: string[]; minMembers: number; maxMembers: number }): Promise<void> {
    actionError.value = null;
    if (!auth.isAuthenticated.value || !studentProfileStore.studentId) {
      await _handleOpError("auto-generating teams", new Error("User not authenticated or profile not loaded."), payload.eventId);
      return;
    }
    
    isLoading.value = true;
    const appStore = useAppStore();
    try {
      await appStore.tryQueueAction(
        async () => {
          const studentsToAssign = payload.studentUids.map(uid => ({ uid }));
          const minMembers = Math.max(payload.minMembers, MIN_TEAM_MEMBERS);
          const maxMembers = Math.min(payload.maxMembers, MAX_TEAM_MEMBERS);

          const newTeams = await autoGenerateEventTeamsService(
            payload.eventId,
            studentsToAssign,
            minMembers,
            maxMembers
          );

          const updatedEventData = await fetchSingleEventForStudentService(payload.eventId, studentProfileStore.studentId);
          if (updatedEventData) {
            _updateLocalEventLists(updatedEventData as EventWithId);
          }

          notificationStore.showNotification({
            message: `Teams auto-generated successfully! (${newTeams.length} teams created)`,
            type: 'success'
          });
        },
        'autoGenerateTeams',
        { actionContext: `Auto-generating teams for event: ${payload.eventId}` }
      );
<<<<<<< HEAD
      
      const updatedEventData = await fetchSingleEventForStudentService(payload.eventId, studentProfileStore.studentId);
      if (updatedEventData) {
        _updateLocalEventLists(updatedEventData as EventBaseData); // Changed from EventWithId
      }
      
      notificationStore.showNotification({ 
        message: `Teams auto-generated successfully! (${newTeams.length} teams created)`, 
        type: 'success' 
      });
=======
>>>>>>> 8dcec7d9
    } catch (err) {
      await _handleOpError("auto-generating teams", err, payload.eventId);
    } finally {
      isLoading.value = false;
    }
  }

  async function checkExistingPendingRequest(): Promise<boolean> {
    if (!studentProfileStore.studentId) {
      console.warn("checkExistingPendingRequest called but user is not logged in.");
      return false;
    }
    try {
      return await hasPendingRequest(studentProfileStore.studentId);
    } catch (err) {
      await _handleOpError("checking for existing pending request", err);
      return false; // Assume no request on error to avoid blocking user.
    }
  }

  /**
   * Clear all error states (actionError, fetchError)
   */
  function clearError(): void {
    actionError.value = null;
    fetchError.value = null;
  }
  
  return {
    events, viewedEventDetails, myEventRequests, isLoading, actionError, fetchError,
    allPubliclyViewableEvents, userSubmittedEvents, userParticipatingEvents, userWaitlistedEvents,
    getEventById, currentEventDetails, upcomingEvents, activeEvents, pastEvents,
    fetchEvents, fetchMyEventRequests, fetchEventDetails,
    requestNewEvent, editMyEventRequest, updateEventStatus,
    deleteEventRequest,
    joinEvent, leaveEvent, submitProject,
    submitTeamCriteriaVote, submitIndividualWinnerVote, submitManualWinnerSelection, submitOrganizationRating,
    toggleVotingOpen,
    checkDateConflict,
    checkExistingPendingRequest,
    closeEventPermanently, autoGenerateTeams,
    clearError
  };
});<|MERGE_RESOLUTION|>--- conflicted
+++ resolved
@@ -634,13 +634,6 @@
 
     const appStore = useAppStore();
     try {
-<<<<<<< HEAD
-        await joinEventService(eventId, studentId);
-        const updatedEventData = await fetchSingleEventForStudentService(eventId, studentId);
-        if (updatedEventData) _updateLocalEventLists(updatedEventData as EventBaseData); // Changed from EventWithId
-        notificationStore.showNotification({ message: "Successfully joined the event!", type: 'success' });
-        return true;
-=======
       return await appStore.tryQueueAction(
         async () => {
           await joinEventService(eventId, studentId);
@@ -655,7 +648,6 @@
         'joinEvent',
         { actionContext: `Joining event: ${eventId}` } // Optional: context for logging/display
       );
->>>>>>> 8dcec7d9
     } catch (err) {
       // This catch block will primarily handle errors if tryQueueAction itself fails
       // or if the action is executed immediately and fails.
@@ -678,13 +670,6 @@
 
     const appStore = useAppStore();
     try {
-<<<<<<< HEAD
-        await leaveEventService(eventId, studentId);
-        const updatedEventData = await fetchSingleEventForStudentService(eventId, studentId);
-        if (updatedEventData) _updateLocalEventLists(updatedEventData as EventBaseData); // Changed from EventWithId
-        notificationStore.showNotification({ message: "Successfully left the event.", type: 'success' });
-        return true;
-=======
       return await appStore.tryQueueAction(
         async () => {
           await leaveEventService(eventId, studentId);
@@ -696,7 +681,6 @@
         'leaveEvent',
         { actionContext: `Leaving event: ${eventId}` }
       );
->>>>>>> 8dcec7d9
     } catch (err) {
       await _handleOpError("leaving event", err, eventId);
       return false;
@@ -716,12 +700,6 @@
 
     const appStore = useAppStore();
     try {
-<<<<<<< HEAD
-        await submitProjectService(payload.eventId, studentId, payload.submissionData);
-        const updatedEventData = await fetchSingleEventForStudentService(payload.eventId, studentId);
-        if (updatedEventData) _updateLocalEventLists(updatedEventData as EventBaseData); // Changed from EventWithId
-        notificationStore.showNotification({ message: "Project submitted successfully!", type: 'success' });
-=======
       await appStore.tryQueueAction(
         async () => {
           await submitProjectService(payload.eventId, studentId, payload.submissionData);
@@ -732,7 +710,6 @@
         'submitProject',
         { actionContext: `Submitting project for event: ${payload.eventId}` }
       );
->>>>>>> 8dcec7d9
     } catch (err) {
       await _handleOpError("submitting project", err, payload.eventId);
     } finally {
@@ -757,13 +734,6 @@
 
     const appStore = useAppStore();
     try {
-<<<<<<< HEAD
-      // Service function now contains all validation and Firestore logic
-      await submitTeamCriteriaVoteService(payload.eventId, studentId, payload.votes);
-      const updatedEventData = await fetchSingleEventForStudentService(payload.eventId, studentId);
-        if (updatedEventData) _updateLocalEventLists(updatedEventData as EventBaseData); // Changed from EventWithId
-        notificationStore.showNotification({ message: "Team votes submitted!", type: 'success' });
-=======
       await appStore.tryQueueAction(
         async () => {
           await submitTeamCriteriaVoteService(payload.eventId, studentId, payload.votes);
@@ -774,7 +744,6 @@
         'submitTeamCriteriaVote',
         { actionContext: `Submitting team votes for event: ${payload.eventId}` }
       );
->>>>>>> 8dcec7d9
     } catch (err) {
       await _handleOpError("submitting team votes", err, payload.eventId);
     } finally {
@@ -793,13 +762,6 @@
 
     const appStore = useAppStore();
     try {
-<<<<<<< HEAD
-      // Service function now contains all validation and Firestore logic
-      await submitIndividualWinnerVoteService(payload.eventId, studentId, payload.votes);
-      const updatedEventData = await fetchSingleEventForStudentService(payload.eventId, studentId);
-        if (updatedEventData) _updateLocalEventLists(updatedEventData as EventBaseData); // Changed from EventWithId
-        notificationStore.showNotification({ message: "Winner selection submitted!", type: 'success' });
-=======
       await appStore.tryQueueAction(
         async () => {
           await submitIndividualWinnerVoteService(payload.eventId, studentId, payload.votes);
@@ -810,7 +772,6 @@
         'submitIndividualWinnerVote',
         { actionContext: `Submitting individual winner vote for event: ${payload.eventId}` }
       );
->>>>>>> 8dcec7d9
     } catch (err) {
       await _handleOpError("submitting individual winner vote", err, payload.eventId);
     } finally {
@@ -829,13 +790,6 @@
 
     const appStore = useAppStore();
     try {
-<<<<<<< HEAD
-      // Service function contains validation (including permission check if studentId is organizer/admin)
-      await submitManualWinnerSelectionService(payload.eventId, studentId, payload.winnerSelections);
-      const updatedEventData = await fetchSingleEventForStudentService(payload.eventId, studentProfileStore.studentId); // Refetch with current user's view
-        if (updatedEventData) _updateLocalEventLists(updatedEventData as EventBaseData); // Changed from EventWithId
-        notificationStore.showNotification({ message: "Manual winner selection saved!", type: 'success' });
-=======
       await appStore.tryQueueAction(
         async () => {
           await submitManualWinnerSelectionService(payload.eventId, studentId, payload.winnerSelections);
@@ -846,7 +800,6 @@
         'submitManualWinnerSelection',
         { actionContext: `Submitting manual winner selection for event: ${payload.eventId}` }
       );
->>>>>>> 8dcec7d9
     } catch (err) {
       await _handleOpError("submitting manual winner selection", err, payload.eventId);
     } finally {
@@ -925,17 +878,6 @@
 
     const appStore = useAppStore();
     try {
-<<<<<<< HEAD
-      if (!studentProfileStore.currentStudent) throw new Error("User not authenticated or profile not loaded for voting toggle.");
-      const currentUser: UserData = {
-        ...studentProfileStore.currentStudent,
-        photoURL: studentProfileStore.currentStudent.photoURL || null
-      };
-      await toggleVotingStatusService(eventId, open, currentUser);
-      const updatedEventData = await fetchSingleEventForStudentService(eventId, studentProfileStore.studentId);
-      if (updatedEventData) _updateLocalEventLists(updatedEventData as EventBaseData); // Changed from EventWithId
-      notificationStore.showNotification({ message: `Voting is now ${open ? 'OPEN' : 'CLOSED'}.`, type: 'success' });
-=======
       await appStore.tryQueueAction(
         async () => {
           await toggleVotingStatusService(eventId, open, currentUser);
@@ -946,7 +888,6 @@
         'toggleVotingOpen',
         { actionContext: `Toggling voting to ${open} for event: ${eventId}` }
       );
->>>>>>> 8dcec7d9
     } catch (err) {
       await _handleOpError(`toggling voting to ${open ? 'open' : 'closed'}`, err, eventId);
     } finally {
@@ -1013,27 +954,6 @@
     // but acknowledge its original different pattern.
     isLoading.value = true;
     try {
-<<<<<<< HEAD
-      // Ensure the current user object matches the required UserData type
-      const currentUser: UserData = {
-        ...studentProfileStore.currentStudent,
-        photoURL: studentProfileStore.currentStudent.photoURL || null
-      };
-
-      // The service function now handles all Firestore logic atomically
-      const result = await closeEventAndAwardXPService(eventId, currentUser);
-      
-      // Refetch the event to update local state with its new 'Closed' status
-      const updatedEventData = await fetchSingleEventForStudentService(eventId, studentProfileStore.studentId);
-      if (updatedEventData) {
-        _updateLocalEventLists(updatedEventData as EventBaseData); // Changed from EventWithId
-      }
-      
-      notificationStore.showNotification({ 
-        message: result.message || "Event closed successfully! XP has been awarded.", 
-        type: 'success' 
-      });
-=======
       await appStore.tryQueueAction(
         async () => {
           const currentUser: UserData = {
@@ -1053,7 +973,6 @@
         'closeEventPermanently',
         { actionContext: `Closing event permanently: ${eventId}` }
       );
->>>>>>> 8dcec7d9
     } catch (err) {
       await _handleOpError("closing event permanently", err, eventId);
     } finally {
@@ -1097,19 +1016,6 @@
         'autoGenerateTeams',
         { actionContext: `Auto-generating teams for event: ${payload.eventId}` }
       );
-<<<<<<< HEAD
-      
-      const updatedEventData = await fetchSingleEventForStudentService(payload.eventId, studentProfileStore.studentId);
-      if (updatedEventData) {
-        _updateLocalEventLists(updatedEventData as EventBaseData); // Changed from EventWithId
-      }
-      
-      notificationStore.showNotification({ 
-        message: `Teams auto-generated successfully! (${newTeams.length} teams created)`, 
-        type: 'success' 
-      });
-=======
->>>>>>> 8dcec7d9
     } catch (err) {
       await _handleOpError("auto-generating teams", err, payload.eventId);
     } finally {
