--- conflicted
+++ resolved
@@ -36,8 +36,6 @@
         </button>
       </div>
     </div>
-<<<<<<< HEAD
-=======
 
     <!-- Voting & Closing Section -->
     <div v-if="showVotingClosingSection" class="section-card shadow-sm rounded-4 p-3 p-md-4 mb-4 animate-fade-in">
@@ -200,7 +198,6 @@
       variant="warning"
       @confirm="confirmCloseEvent"
     />
->>>>>>> e87b341a
   </div>
 </template>
 
@@ -221,13 +218,10 @@
 
 const router = useRouter();
 const studentStore = useProfileStore();
-<<<<<<< HEAD
-=======
 const eventStore = useEventStore();
 const notificationStore = useNotificationStore();
 const loadingAction = ref<EventStatus | 'openVoting' | 'closeVoting' | 'findWinner' | 'closeEvent' | 'manualSelectWinner' | 'awardXP' | null>(null); // Added 'awardXP'
 const isClosingEvent = ref(false); // This might be redundant if loadingAction covers 'closeEvent'
->>>>>>> e87b341a
 
 const currentUserId = computed<string | null>(() => studentStore.currentStudent?.uid ?? null);
 
@@ -239,9 +233,51 @@
 
 const showAwardPointsButton = computed(() =>
   localIsOrganizer.value &&
-<<<<<<< HEAD
-  props.event?.status === EventStatus.Approved
-=======
+  props.event?.status === EventStatus.Approved &&
+  isWithinEventDates.value &&
+  !props.event?.lifecycleTimestamps?.closedAt
+);
+
+const showMarkCompleteButton = computed(() =>
+  localIsOrganizer.value &&
+  props.event?.status === EventStatus.InProgress &&
+  !props.event?.lifecycleTimestamps?.closedAt
+);
+
+const showOpenVotingButton = computed(() => {
+  if (props.event?.details.format === 'Individual' && !props.event.details.isCompetition) {
+    return false;
+  }
+  return localIsOrganizer.value &&
+    props.event?.status === EventStatus.Completed &&
+    votingIsClosed.value &&
+    !props.event?.lifecycleTimestamps?.closedAt
+});
+
+const showCloseVotingButton = computed(() => {
+    if (props.event?.details.format === 'Individual' && !props.event.details.isCompetition) {
+      return false;
+    }
+    return localIsOrganizer.value &&
+      props.event?.status === EventStatus.Completed &&
+      props.event?.votingOpen === true &&
+      !props.event?.lifecycleTimestamps?.closedAt
+});
+
+const canFindWinner = computed(() => {
+  if (props.event?.details.format === 'Individual' && !props.event.details.isCompetition) {
+    return false;
+  }
+  return localIsOrganizer.value &&
+    props.event?.status === EventStatus.Completed &&
+    votingIsClosed.value &&
+    !props.event?.lifecycleTimestamps?.closedAt
+});
+
+const showFindWinnerButton = canFindWinner;
+
+const showManualSelectWinnerButton = computed(() =>
+  localIsOrganizer.value &&
   props.event?.status === EventStatus.Completed &&
   votingIsClosed.value &&
   !props.event?.lifecycleTimestamps?.closedAt
@@ -269,7 +305,6 @@
   localIsOrganizer.value &&
   [EventStatus.Approved, EventStatus.InProgress].includes(props.event?.status as EventStatus) &&
   !props.event?.lifecycleTimestamps?.closedAt
->>>>>>> e87b341a
 );
 
 const showEditButton = computed(() =>
@@ -281,8 +316,6 @@
     showAwardPointsButton.value || showEditButton.value
 );
 
-<<<<<<< HEAD
-=======
 const manualSelectButtonText = computed(() => {
     if (props.event?.details.format === 'Individual' && !props.event?.details.isCompetition) {
         return 'Award Points';
@@ -435,7 +468,6 @@
     }
 };
 
->>>>>>> e87b341a
 const goToEditEvent = (): void => {
   if (props.event.details.format === EventFormat.MultiEvent) {
     router.push({ name: 'EditMultiEvent', params: { eventId: props.event.id } });
